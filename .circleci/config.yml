# CircleCI Configuration File

# version of circleci
version: 2

# set of jobs to run
jobs:
    install-riscv-tools:
        docker:
            - image: riscvboom/riscvboom-images:0.0.5
        environment:
            JVM_OPTS: -Xmx3200m # Customize the JVM maximum heap limit
            TERM: dumb
            
        steps:
            # Checkout the code 
            - checkout

            - run:
                name: Create hash of riscv-tools based on rocket-chip
                command: |
                    ci/create-hash.sh rocket-chip

            - restore_cache:
                keys:
                    - riscv-tools-installed-v2-{{ checksum "../rocket-chip.hash" }}

            - run: 
                name: Building riscv-tools
                command: |
                    ci/build-riscv-tools.sh
                no_output_timeout: 120m

            - save_cache:
                key: riscv-tools-installed-v2-{{ checksum "../rocket-chip.hash" }}
                paths:
                    - "/home/riscvuser/riscv-tools-install"

    prepare-build-environment:
        docker:
            - image: riscvboom/riscvboom-images:0.0.5
        environment:
            JVM_OPTS: -Xmx3200m # Customize the JVM maximum heap limit
            TERM: dumb
            
        steps:
            # Checkout the code 
            - checkout

            - run:
                name: Create hash of boom-template
                command: |
                    ci/create-hash.sh boom-template

            - restore_cache:
                keys:
                    - boom-template-with-verilator-v4-{{ checksum "../boom-template.hash" }}

            - run: 
                name: Build Verilator and setup build environment
                command: |
                    ci/prepare-for-rtl-build.sh
                no_output_timeout: 120m

            - save_cache:
                key: boom-template-with-verilator-v4-{{ checksum "../boom-template.hash" }}
                paths:
                    - "/home/riscvuser/boom-template"

    prepare-boomconfig:
        docker:
            - image: riscvboom/riscvboom-images:0.0.5
        environment:
            JVM_OPTS: -Xmx3200m # Customize the JVM maximum heap limit
            TERM: dumb

        steps:
            # Checkout the code 
            - checkout

            - run:
                name: Create hash of riscv-tools and boom-template
                command: |
                    ci/create-hash.sh rocket-chip
                    ci/create-hash.sh boom-template

            - restore_cache:
                keys:
                    - riscv-tools-installed-v2-{{ checksum "../rocket-chip.hash" }}

            - restore_cache:
                keys:
                    - boom-template-with-verilator-v4-{{ checksum "../boom-template.hash" }}

            - run: 
                name: Building BoomConfig using Verilator
                command: ci/do-rtl-build.sh BoomConfig
                no_output_timeout: 120m

            - save_cache:
                key: boom-template-boomconfig-{{ .Branch }}-{{ .Revision }}
                paths:
                    - "/home/riscvuser/boom-template"
                      
    prepare-smallboomconfig:
        docker:
            - image: riscvboom/riscvboom-images:0.0.5
        environment:
            JVM_OPTS: -Xmx3200m # Customize the JVM maximum heap limit
            TERM: dumb

        steps:
            # Checkout the code 
            - checkout

            - run:
                name: Create hash of riscv-tools and boom-template
                command: |
                    ci/create-hash.sh rocket-chip
                    ci/create-hash.sh boom-template

            - restore_cache:
                keys:
                    - riscv-tools-installed-v2-{{ checksum "../rocket-chip.hash" }}

            - restore_cache:
                keys:
                    - boom-template-with-verilator-v4-{{ checksum "../boom-template.hash" }}

            - run: 
                name: Building SmallBoomConfig using Verilator
                command: ci/do-rtl-build.sh SmallBoomConfig
                no_output_timeout: 120m

            - save_cache:
                key: boom-template-smallboomconfig-{{ .Branch }}-{{ .Revision }}
                paths:
                    - "/home/riscvuser/boom-template"
                      
    prepare-mediumboomconfig:
        docker:
            - image: riscvboom/riscvboom-images:0.0.5
        environment:
            JVM_OPTS: -Xmx3200m # Customize the JVM maximum heap limit
            TERM: dumb

        steps:
            # Checkout the code 
            - checkout
             
            - run:
                name: Create hash of riscv-tools and boom-template
                command: |
                    ci/create-hash.sh rocket-chip
                    ci/create-hash.sh boom-template

            - restore_cache:
                keys:
                    - riscv-tools-installed-v2-{{ checksum "../rocket-chip.hash" }}

            - restore_cache:
                keys:
                    - boom-template-with-verilator-v4-{{ checksum "../boom-template.hash" }}

            - run: 
                name: Building MediumBoomConfig using Verilator
                command: ci/do-rtl-build.sh MediumBoomConfig
                no_output_timeout: 120m

            - save_cache:
                key: boom-template-mediumboomconfig-{{ .Branch }}-{{ .Revision }}
                paths:
                    - "/home/riscvuser/boom-template"

#    prepare-megaboomconfig:
#        docker:
#            - image: riscvboom/riscvboom-images:0.0.5
#        environment:
#            JVM_OPTS: -Xmx3200m # Customize the JVM maximum heap limit
#            TERM: dumb
#
#        steps:
#            # Checkout the code 
#            - checkout
#
#           - run:
#               name: Create hash of riscv-tools and boom-template
#               command: |
#                   ci/create-hash.sh rocket-chip
#                   ci/create-hash.sh boom-template
#
#           - restore_cache:
#               keys:
#                   - riscv-tools-installed-v2-{{ checksum "../rocket-chip.hash" }}
#
#           - restore_cache:
#               keys:
#                   - boom-template-with-verilator-v4-{{ checksum "../boom-template.hash" }}
#
#            - run: 
#                name: Building MegaBoomConfig using Verilator
#                command: ci/do-rtl-build.sh MegaBoomConfig
#                no_output_timeout: 120m
#
#            - save_cache:
#                key: boom-template-megaboomconfig-{{ .Branch }}-{{ .Revision }}
#                paths:
#                    - "/home/riscvuser/boom-template"

    run-scala-checkstyle:
        docker:
            - image: riscvboom/riscvboom-images:0.0.5
        environment:
            JVM_OPTS: -Xmx3200m # Customize the JVM maximum heap limit
            TERM: dumb

        steps:
            # Checkout the code 
            - checkout

            - run:
                name: Create hash of riscv-tools based on rocket-chip
                command: |
                    ci/create-hash.sh rocket-chip

            - restore_cache:
                keys:
                    - riscv-tools-installed-v2-{{ checksum "../rocket-chip.hash" }}

            - run:
                name: Run Scala checkstyle
                command: make checkstyle

    boomconfig-run-benchmark-tests:
        docker:
            - image: riscvboom/riscvboom-images:0.0.5
        environment:
            JVM_OPTS: -Xmx3200m # Customize the JVM maximum heap limit
            TERM: dumb

        steps:
            # Checkout the code 
            - checkout

            - run:
                name: Create hash of riscv-tools based on rocket-chip
                command: |
                    ci/create-hash.sh rocket-chip

            - restore_cache:
                keys:
                    - riscv-tools-installed-v2-{{ checksum "../rocket-chip.hash" }}

            - restore_cache:
                keys:
                    - boom-template-boomconfig-{{ .Branch }}-{{ .Revision }}

            - run:
                name: Run BoomConfig benchmark tests
                command: make run-bmark-tests -C ../boom-template/verisim CONFIG=BoomConfig

    boomconfig-run-assembly-tests:
        docker:
            - image: riscvboom/riscvboom-images:0.0.5
        environment:
            JVM_OPTS: -Xmx3200m # Customize the JVM maximum heap limit
            TERM: dumb

        steps:
            # Checkout the code 
            - checkout

            - run:
                name: Create hash of riscv-tools based on rocket-chip
                command: |
                    ci/create-hash.sh rocket-chip

            - restore_cache:
                keys:
                    - riscv-tools-installed-v2-{{ checksum "../rocket-chip.hash" }}

            - restore_cache:
                keys:
                    - boom-template-boomconfig-{{ .Branch }}-{{ .Revision }}

            - run:
                name: Run BoomConfig assembly tests
                command: make run-asm-tests -C ../boom-template/verisim CONFIG=BoomConfig
                no_output_timeout: 300m

    smallboomconfig-run-benchmark-tests:
        docker:
            - image: riscvboom/riscvboom-images:0.0.5
        environment:
            JVM_OPTS: -Xmx3200m # Customize the JVM maximum heap limit
            TERM: dumb

        steps:
            # Checkout the code 
            - checkout

            - run:
                name: Create hash of riscv-tools based on rocket-chip
                command: |
                    ci/create-hash.sh rocket-chip

            - restore_cache:
                keys:
                    - riscv-tools-installed-v2-{{ checksum "../rocket-chip.hash" }}

            - restore_cache:
                keys:
                    - boom-template-smallboomconfig-{{ .Branch }}-{{ .Revision }}

            - run:
                name: Run SmallBoomConfig benchmark tests
                command: make run-bmark-tests -C ../boom-template/verisim CONFIG=SmallBoomConfig

    smallboomconfig-run-assembly-tests:
        docker:
            - image: riscvboom/riscvboom-images:0.0.5
        environment:
            JVM_OPTS: -Xmx3200m # Customize the JVM maximum heap limit
            TERM: dumb

        steps:
            # Checkout the code 
            - checkout

            - run:
                name: Create hash of riscv-tools based on rocket-chip
                command: |
                    ci/create-hash.sh rocket-chip

            - restore_cache:
                keys:
                    - riscv-tools-installed-v2-{{ checksum "../rocket-chip.hash" }}

            - restore_cache:
                keys:
                    - boom-template-smallboomconfig-{{ .Branch }}-{{ .Revision }}

            - run:
                name: Run SmallBoomConfig assembly tests
                command: make run-asm-tests -C ../boom-template/verisim CONFIG=SmallBoomConfig
                no_output_timeout: 300m

    mediumboomconfig-run-benchmark-tests:
        docker:
            - image: riscvboom/riscvboom-images:0.0.5
        environment:
            JVM_OPTS: -Xmx3200m # Customize the JVM maximum heap limit
            TERM: dumb

        steps:
            # Checkout the code 
            - checkout

            - run:
                name: Create hash of riscv-tools based on rocket-chip
                command: |
                    ci/create-hash.sh rocket-chip

            - restore_cache:
                keys:
                    - riscv-tools-installed-v2-{{ checksum "../rocket-chip.hash" }}

            - restore_cache:
                keys:
                    - boom-template-mediumboomconfig-{{ .Branch }}-{{ .Revision }}

            - run:
                name: Run MediumBoomConfig benchmark tests
                command: make run-bmark-tests -C ../boom-template/verisim CONFIG=MediumBoomConfig

    mediumboomconfig-run-assembly-tests:
        docker:
            - image: riscvboom/riscvboom-images:0.0.5
        environment:
            JVM_OPTS: -Xmx3200m # Customize the JVM maximum heap limit
            TERM: dumb

        steps:
            # Checkout the code 
            - checkout

            - run:
                name: Create hash of riscv-tools based on rocket-chip
                command: |
                    ci/create-hash.sh rocket-chip

            - restore_cache:
                keys:
                    - riscv-tools-installed-v2-{{ checksum "../rocket-chip.hash" }}

            - restore_cache:
                keys:
                    - boom-template-mediumboomconfig-{{ .Branch }}-{{ .Revision }}

            - run:
                name: Run MediumBoomConfig assembly tests
                command: make run-asm-tests -C ../boom-template/verisim CONFIG=MediumBoomConfig
                no_output_timeout: 300m

#    megaboomconfig-run-benchmark-tests:
#        docker:
#            - image: riscvboom/riscvboom-images:0.0.5
#        environment:
#            JVM_OPTS: -Xmx3200m # Customize the JVM maximum heap limit
#            TERM: dumb
#
#        steps:
#           # Checkout the code 
#           - checkout
#
#            - run:
#               name: Create hash of riscv-tools based on rocket-chip
#               command: |
#                   ci/create-hash.sh rocket-chip
#
#            - restore_cache:
#                keys:
#                    - riscv-tools-installed-v2-{{ checksum "../rocket-chip.hash" }}
#
#            - restore_cache:
#                keys:
#                    - boom-template-megaboomconfig-{{ .Branch }}-{{ .Revision }}
#
#            - run:
#                name: Run MegaBoomConfig benchmark tests
#                command: make run-bmark-tests -C ../boom-template/verisim CONFIG=MegaBoomConfig
#
#    megaboomconfig-run-assembly-tests:
#        docker:
#            - image: riscvboom/riscvboom-images:0.0.5
#        environment:
#            JVM_OPTS: -Xmx3200m # Customize the JVM maximum heap limit
#            TERM: dumb
#
#        steps:
#           # Checkout the code 
#           - checkout
#
#            - run:
#               name: Create hash of riscv-tools based on rocket-chip
#               command: |
#                   ci/create-hash.sh rocket-chip
#
#            - restore_cache:
#                keys:
#                    - riscv-tools-installed-v2-{{ checksum "../rocket-chip.hash" }}
#
#            - restore_cache:
#                keys:
#                    - boom-template-megaboomconfig-{{ .Branch }}-{{ .Revision }}
#
#            - run:
#                name: Run MegaBoomConfig assembly tests
#                command: make run-asm-tests -C ../boom-template/verisim CONFIG=MegaBoomConfig
#                no_output_timeout: 300m

# Order and dependencies of jobs to run
workflows:
    version: 2
    build-and-test-boom-configs:
        jobs:
            # Make the toolchain
            - install-riscv-tools

            # Build verilator
            - prepare-build-environment:
                requires:
                    - install-riscv-tools

            # Run generic syntax checking
            - run-scala-checkstyle:
                requires:
                    - install-riscv-tools

            # Prepare the verilator builds
            # - prepare-boomconfig:
            #     requires:
            #         - prepare-riscv-tools

            - prepare-smallboomconfig:
                requires:
                    - prepare-build-environment
            - prepare-mediumboomconfig:
                requires:
                    - prepare-build-environment
#            - prepare-megaboomconfig:
#                requires:
#                    - prepare-build-environment

            # Run the respective tests
            # Run the BoomConfig tests
<<<<<<< HEAD
            # - boomconfig-run-benchmark-tests:
            #     requires:
            #         - prepare-boomconfig
            # - boomconfig-run-regression-tests:
            #     requires:
            #         - prepare-boomconfig
            # - boomconfig-run-assembly-tests:
            #     requires:
            #         - prepare-boomconfig
=======
            - boomconfig-run-benchmark-tests:
                requires:
                    - prepare-boomconfig
            - boomconfig-run-assembly-tests:
                requires:
                    - prepare-boomconfig
>>>>>>> 4894a1f1

            # Run the SmallBoomConfig tests
            - smallboomconfig-run-benchmark-tests:
                requires:
                    - prepare-smallboomconfig
            - smallboomconfig-run-assembly-tests:
                requires:
                    - prepare-smallboomconfig

            # Run the MediumBoomConfig tests
            - mediumboomconfig-run-benchmark-tests:
                requires:
                    - prepare-mediumboomconfig
            - mediumboomconfig-run-assembly-tests:
                requires:
                    - prepare-mediumboomconfig

#            # Run the MegaBoomConfig tests
#            - megaboomconfig-run-benchmark-tests:
#                requires:
#                    - prepare-megaboomconfig
#            - megaboomconfig-run-assembly-tests:
#                requires:
#                    - prepare-megaboomconfig<|MERGE_RESOLUTION|>--- conflicted
+++ resolved
@@ -493,25 +493,13 @@
 #                    - prepare-build-environment
 
             # Run the respective tests
-            # Run the BoomConfig tests
-<<<<<<< HEAD
+            # Run the BoomConfig tests (Disabled due to memory limit)
             # - boomconfig-run-benchmark-tests:
-            #     requires:
-            #         - prepare-boomconfig
-            # - boomconfig-run-regression-tests:
             #     requires:
             #         - prepare-boomconfig
             # - boomconfig-run-assembly-tests:
             #     requires:
             #         - prepare-boomconfig
-=======
-            - boomconfig-run-benchmark-tests:
-                requires:
-                    - prepare-boomconfig
-            - boomconfig-run-assembly-tests:
-                requires:
-                    - prepare-boomconfig
->>>>>>> 4894a1f1
 
             # Run the SmallBoomConfig tests
             - smallboomconfig-run-benchmark-tests:
