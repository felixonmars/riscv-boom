//******************************************************************************
// Copyright (c) 2015, The Regents of the University of California (Regents).
// All Rights Reserved. See LICENSE for license details.
//------------------------------------------------------------------------------
//------------------------------------------------------------------------------
// RISC-V Processor Core
//------------------------------------------------------------------------------
//------------------------------------------------------------------------------

// BOOM has the following (conceptual) stages:
//   if1 - Instruction Fetch 1 (I$ access)
//   if2 - Instruction Fetch 2 (instruction return)
//   bp1 - Branch Predict      (in parallel with IF1)
//   bp2 - Branch Decode       (in parallel with IF2)
//   dec - Decode
//   ren - Rename
//   dis - Dispatch
//   iss - Issue
//   rrd - Register Read
//   exe - Execute
//   mem - Memory
//   wb  - Writeback
//   com - Commit
//
//


package boom

import Chisel._
import config.Parameters

import rocket.Instructions._
import boom.FUConstants._
import util.Str


abstract class BoomModule(implicit p: Parameters) extends tile.CoreModule()(p)
  with HasBoomCoreParameters

class BoomBundle(implicit val p: Parameters) extends util.ParameterizedBundle()(p)
  with HasBoomCoreParameters

//-------------------------------------------------------------
//-------------------------------------------------------------
//-------------------------------------------------------------


class BoomCore(implicit p: Parameters, edge: uncore.tilelink2.TLEdgeOut) extends BoomModule()(p)
   with tile.HasCoreIO
{
  println("PaddrBits: " + p(rocket.PAddrBits))
   //**********************************
   // construct all of the modules

   // Only holds integer-registerfile execution units.
   val exe_units        = new boom.ExecutionUnits(fpu=false)
   // Meanwhile, the FP pipeline holds the FP issue window, FP regfile, and FP arithmetic units.
   var fp_pipeline: FpPipeline = null
   if (usingFPU) {
      fp_pipeline       = Module(new FpPipeline())
   }

   val num_irf_write_ports = exe_units.map(_.num_rf_write_ports).sum
   val num_fast_wakeup_ports = exe_units.count(_.isBypassable)
   val num_wakeup_ports = num_irf_write_ports + num_fast_wakeup_ports
   val fetch_unit       = Module(new FetchUnit(fetchWidth))
   val bpd_stage        = Module(new BranchPredictionStage(fetchWidth))
   val dec_serializer   = Module(new FetchSerializerNtoM)
   val decode_units     = for (w <- 0 until DECODE_WIDTH) yield { val d = Module(new DecodeUnit); d }
   val dec_brmask_logic = Module(new BranchMaskGenerationLogic(DECODE_WIDTH))
   val rename_stage     = Module(new RenameStage(DECODE_WIDTH, num_wakeup_ports, fp_pipeline.io.wakeups.length))
   val issue_units      = new boom.IssueUnits(num_wakeup_ports)
   val iregfile         = if (regreadLatency == 1 && enableCustomRf) {
                              Module(new RegisterFileSeqCustomArray(numIntPhysRegs,
                                 exe_units.withFilter(_.usesIRF).map(e => e.num_rf_read_ports).sum,
                                 exe_units.withFilter(_.usesIRF).map(e => e.num_rf_write_ports).sum,
                                 xLen,
                                 exe_units.bypassable_write_port_mask))
                          } else {
                              Module(new RegisterFileBehavorial(numIntPhysRegs,
                                 exe_units.withFilter(_.usesIRF).map(e => e.num_rf_read_ports).sum,
                                 exe_units.withFilter(_.usesIRF).map(e => e.num_rf_write_ports).sum,
                                 xLen,
                                 exe_units.bypassable_write_port_mask))
                          }
   val ll_wbarb         = Module(new Arbiter(new ExeUnitResp(xLen), 2))
   val iregister_read   = Module(new RegisterRead(
                                 issue_units.map(_.issue_width).sum,
                                 exe_units.withFilter(_.usesIRF).map(_.supportedFuncUnits),
                                 exe_units.withFilter(_.usesIRF).map(_.num_rf_read_ports).sum,
                                 exe_units.withFilter(_.usesIRF).map(_.num_rf_read_ports),
                                 exe_units.num_total_bypass_ports,
                                 xLen))
   val csr              = Module(new rocket.CSRFile())
   val dc_shim          = Module(new DCacheShim())
   val lsu              = Module(new LoadStoreUnit(DECODE_WIDTH))
   val rob              = Module(new Rob(
                                 DECODE_WIDTH,
                                 NUM_ROB_ENTRIES,
                                 num_irf_write_ports + fp_pipeline.io.wakeups.length,
                                 exe_units.num_fpu_ports + fp_pipeline.io.wakeups.length))
   // Used to wakeup registers in rename and issue. ROB needs to listen to something else.
   val int_wakeups      = Wire(Vec(num_wakeup_ports, Valid(new ExeUnitResp(xLen))))

   require (exe_units.length == issue_units.map(_.issue_width).sum)

   //***********************************
   // Pipeline State Registers and Wires

   // Instruction Decode Stage
   val dec_valids     = Wire(Vec(DECODE_WIDTH, Bool()))  // are the decoded instruction valid? It may be held up though.
   val dec_uops       = Wire(Vec(DECODE_WIDTH, new MicroOp()))
   val dec_will_fire  = Wire(Vec(DECODE_WIDTH, Bool()))  // can the instruction fire beyond decode?
                                                         // (can still be stopped in ren or dis)
   val dec_rdy        = Wire(Bool())

   // Dispatch Stage
   val dis_valids     = Wire(Vec(DISPATCH_WIDTH, Bool())) // true if uop WILL enter IW
   val dis_uops       = Wire(Vec(DISPATCH_WIDTH, new MicroOp()))

   // Issue Stage/Register Read
   val iss_valids     = Wire(Vec(exe_units.length, Bool()))
   val iss_uops       = Wire(Vec(exe_units.length, new MicroOp()))
   val bypasses       = Wire(new BypassData(exe_units.num_total_bypass_ports, xLen))

   // Branch Unit
   val br_unit = Wire(new BranchUnitResp())
   val brunit_idx = exe_units.br_unit_idx
   br_unit <> exe_units.br_unit_io

   // Shim to DCache
   io.dmem <> dc_shim.io.dmem
   dc_shim.io.core <> exe_units.memory_unit.io.dmem
   dc_shim.io.core.invalidate_lr := rob.io.com_xcpt.valid

   // Load/Store Unit & ExeUnits
   exe_units.memory_unit.io.lsu_io := lsu.io


   //****************************************
   // Time Stamp Counter & Retired Instruction Counter
   // (only used for printf and vcd dumps - the actual counters are in the CSRFile)
   val debug_tsc_reg  = Reg(init = UInt(0, xLen))
   val debug_irt_reg  = Reg(init = UInt(0, xLen))
   debug_tsc_reg  := debug_tsc_reg + Mux(Bool(O3PIPEVIEW_PRINTF), UInt(O3_CYCLE_TIME), UInt(1))
   debug_irt_reg  := debug_irt_reg + PopCount(rob.io.commit.valids.toBits)
   debug(debug_tsc_reg)
   debug(debug_irt_reg)


   //****************************************
   // Print-out information about the machine

   if (usingFPU)         println ("\n    FPU Unit Enabled")
   else                  println ("\n    FPU Unit Disabled")
   if (usingVM)          println ("    VM       Enabled")
   else                  println ("    VM       Disabled")
   if (usingFDivSqrt)    println ("    FDivSqrt Enabled\n")
   else                  println ("    FDivSqrt Disabled\n")

   val iss_str = if (enableAgePriorityIssue) " (Age-based Priority)"
                 else " (Unordered Priority)"
   println("\n   Fetch Width           : " + fetchWidth)
   println("   Issue Width           : " + issueParams.map(_.issueWidth).sum)
   println("   ROB Size              : " + NUM_ROB_ENTRIES)
   println("   Issue Window Size     : " + issueParams.map(_.numEntries) + iss_str)
   println("   Load/Store Unit Size  : " + NUM_LSU_ENTRIES + "/" + NUM_LSU_ENTRIES)
   println("   Num Int Phys Registers: " + numIntPhysRegs)
   println("   Num FP  Phys Registers: " + numFpPhysRegs)
   println("   Max Branch Count      : " + MAX_BR_COUNT)
   println("   BTB Size              : " +
      (if (enableBTB) ("" + boomParams.btb.nSets * boomParams.btb.nWays + " entries (" +
         boomParams.btb.nSets + " x " + boomParams.btb.nWays + " ways)") else 0))
   println("   RAS Size              : " + (if (enableBTB) boomParams.btb.nRAS else 0))
   println("   Rename  Stage Latency : " + renameLatency)
   println("   RegRead Stage Latency : " + regreadLatency)

   print(iregfile)
   println("\n   Num Slow Wakeup Ports : " + num_irf_write_ports)
   println("   Num Fast Wakeup Ports : " + exe_units.count(_.isBypassable))
   println("   Num Bypass Ports      : " + exe_units.num_total_bypass_ports)

   print(fp_pipeline)

   println("\n   DCache Ways           : " + dcacheParams.nWays)
   println("   DCache Sets           : " + dcacheParams.nSets)
   println("   ICache Ways           : " + icacheParams.nWays)
   println("   ICache Sets           : " + icacheParams.nSets)

   //-------------------------------------------------------------
   //-------------------------------------------------------------
   // **** Fetch Stage/Frontend ****
   //-------------------------------------------------------------
   //-------------------------------------------------------------

   io.imem <> fetch_unit.io.imem
   // TODO: work-around rocket-chip issue #183, broken imem.mask for fetchWidth=1
   // TODO: work-around rocket-chip issue #184, broken imem.mask for fetchWidth=1
   if (fetchWidth == 1)
   {
      fetch_unit.io.imem.resp.bits.mask := UInt(1)
      fetch_unit.io.imem.resp.bits.btb.bits.bridx := UInt(0)
   }
   fetch_unit.io.br_unit <> br_unit
   fetch_unit.io.tsc_reg           := debug_tsc_reg

   fetch_unit.io.f1_btb            := bpd_stage.io.f1_btb
   fetch_unit.io.f2_bpu_request    := bpd_stage.io.f2_bpu_request
   fetch_unit.io.f2_btb_resp       := bpd_stage.io.f2_btb_resp
   fetch_unit.io.f2_bpd_resp       := bpd_stage.io.f2_bpd_resp

   fetch_unit.io.f3_bpd_resp       := bpd_stage.io.f3_bpd_resp

   fetch_unit.io.clear_fetchbuffer := br_unit.brinfo.mispredict ||
                                       rob.io.flush.valid
   fetch_unit.io.flush_take_pc     := rob.io.flush.valid
   fetch_unit.io.flush_pc          := rob.io.flush.bits.pc

   io.imem.flush_icache :=
      Range(0,DECODE_WIDTH).map{i => rob.io.commit.valids(i) && rob.io.commit.uops(i).is_fencei}.reduce(_|_) ||
      (br_unit.brinfo.mispredict && br_unit.brinfo.is_jr &&  csr.io.status.debug)

   io.imem.flush_tlb := csr.io.fatc

   //-------------------------------------------------------------
   //-------------------------------------------------------------
   // **** Branch Prediction ****
   //-------------------------------------------------------------
   //-------------------------------------------------------------

   // These stages are effectively in parallel with instruction fetch and
   // decode.  BHT look-up is in parallel with I$ access, and Branch Decode
   // occurs before fetch buffer insertion.

   bpd_stage.io.ext_btb_req := io.imem.ext_btb.req
   bpd_stage.io.icmiss := io.imem.ext_btb.icmiss
   bpd_stage.io.ext_btb_req.valid := io.imem.ext_btb.req.valid || io.imem.req.valid

   bpd_stage.io.br_unit := br_unit
   bpd_stage.io.redirect := io.imem.req.valid
   bpd_stage.io.flush := rob.io.flush.valid

   bpd_stage.io.fetch_stalled := fetch_unit.io.stalled

<<<<<<< HEAD
   bpd_stage.io.f2_btb_update := fetch_unit.io.f2_btb_update
   bpd_stage.io.f2_ras_update := fetch_unit.io.f2_ras_update
   bpd_stage.io.f3_hist_update:= fetch_unit.io.f3_hist_update
=======
   bpd_stage.io.f2_ras_update := fetch_unit.io.f2_ras_update
   bpd_stage.io.f3_btb_update := fetch_unit.io.f3_btb_update
   bpd_stage.io.f3_hist_update:= fetch_unit.io.f3_hist_update
   bpd_stage.io.f3_bim_update := fetch_unit.io.f3_bim_update
>>>>>>> 81337e7a
   bpd_stage.io.status_prv   := csr.io.status.prv
   bpd_stage.io.status_debug := csr.io.status.debug

   //-------------------------------------------------------------
   //-------------------------------------------------------------
   // **** Decode Stage ****
   //-------------------------------------------------------------
   //-------------------------------------------------------------

   // track mask of finished instructions in the bundle
   // use this to mask out insts coming from FetchBuffer that have been finished
   // for example, back pressure may cause us to only issue some instructions from FetchBuffer
   // but on the next cycle, we only want to retry a subset
   val dec_finished_mask = Reg(init = Bits(0, DECODE_WIDTH))

   // TODO need to generalize this logic to other width disparities
   require (DECODE_WIDTH == fetchWidth)

   //-------------------------------------------------------------
   // Pull out instructions and send to the Decoders

   dec_serializer.io.enq <> fetch_unit.io.resp

   dec_serializer.io.kill := fetch_unit.io.clear_fetchbuffer
   dec_serializer.io.deq.ready := dec_rdy

   val fetched_inst_valid = dec_serializer.io.deq.valid
   val dec_fbundle        = dec_serializer.io.deq.bits

   //-------------------------------------------------------------
   // Decoders

   // allow early instructions to stall later instructions
   var dec_stall_next_inst = Bool(false)
   var dec_last_inst_was_stalled = Bool(false)

   // stall fetch/dcode because we ran out of branch tags
   val branch_mask_full = Wire(Vec(DECODE_WIDTH, Bool()))

   for (w <- 0 until DECODE_WIDTH)
   {
      dec_valids(w)                      := fetched_inst_valid && dec_fbundle.uops(w).valid && !dec_finished_mask(w)
      decode_units(w).io.enq.uop         := dec_fbundle.uops(w)
      decode_units(w).io.status          := csr.io.status
      decode_units(w).io.interrupt       := csr.io.interrupt
      decode_units(w).io.interrupt_cause := csr.io.interrupt_cause

      val prev_insts_in_bundle_valid = Range(0,w).map{i => dec_valids(i)}.foldLeft(Bool(false))(_|_)

      // stall this instruction?
      // TODO tailor this to only care if a given instruction uses a resource?
      val stall_me = (dec_valids(w) &&
                        (  !(rename_stage.io.inst_can_proceed(w))
                        || (dec_valids(w) && dec_uops(w).is_unique &&
                           (!(rob.io.empty) || !lsu.io.lsu_fencei_rdy || prev_insts_in_bundle_valid))
                        || !rob.io.ready
                        || lsu.io.laq_full
                        || lsu.io.stq_full
                        || branch_mask_full(w)
                        || br_unit.brinfo.mispredict
                        || rob.io.flush.valid
                        || dec_stall_next_inst
                        || !bpd_stage.io.brob.allocate.ready
                        || (dec_valids(w) && dec_uops(w).is_fencei && !lsu.io.lsu_fencei_rdy)
                        )) ||
                     dec_last_inst_was_stalled

      // stall the next instruction following me in the decode bundle?
      dec_last_inst_was_stalled = stall_me
      dec_stall_next_inst  = stall_me || (dec_valids(w) && dec_uops(w).is_unique)

      dec_will_fire(w) := dec_valids(w) && !stall_me && !fetch_unit.io.clear_fetchbuffer
      dec_uops(w)      := decode_units(w).io.deq.uop
   }

   // all decoders are empty and ready for new instructions
   dec_rdy := !(dec_stall_next_inst)

   when (dec_rdy || fetch_unit.io.clear_fetchbuffer)
   {
      dec_finished_mask := Bits(0)
   }
   .otherwise
   {
      dec_finished_mask := dec_will_fire.toBits | dec_finished_mask
   }

   //-------------------------------------------------------------
   // Branch Mask Logic


   dec_brmask_logic.io.brinfo := br_unit.brinfo
   dec_brmask_logic.io.flush_pipeline := rob.io.flush.valid

   for (w <- 0 until DECODE_WIDTH)
   {
      dec_brmask_logic.io.is_branch(w) := !dec_finished_mask(w) && dec_uops(w).allocate_brtag
      dec_brmask_logic.io.will_fire(w) :=  dec_will_fire(w) && dec_uops(w).allocate_brtag // ren, dis can back pressure us

      dec_uops(w).br_tag  := dec_brmask_logic.io.br_tag(w)
      dec_uops(w).br_mask := dec_brmask_logic.io.br_mask(w)
   }

   branch_mask_full := dec_brmask_logic.io.is_full

   //-------------------------------------------------------------
   // LD/ST Unit Allocation Logic

   // TODO this is dupliciated logic with the the LSU... do we need ldq_idx/stq elsewhere?
   val new_ldq_idx = Wire(UInt())
   val new_stq_idx = Wire(UInt())

   var new_lidx = new_ldq_idx
   var new_sidx = new_stq_idx

   for (w <- 0 until DECODE_WIDTH)
   {
      dec_uops(w).ldq_idx := new_lidx
      dec_uops(w).stq_idx := new_sidx

      new_lidx = Mux(dec_will_fire(w) && dec_uops(w).is_load,  WrapInc(new_lidx, NUM_LSU_ENTRIES), new_lidx)
      new_sidx = Mux(dec_will_fire(w) && dec_uops(w).is_store, WrapInc(new_sidx, NUM_LSU_ENTRIES), new_sidx)
   }

   //-------------------------------------------------------------
   // Rob Allocation Logic

   for (w <- 0 until DECODE_WIDTH)
   {
      // note: this assumes uops haven't been shifted - there's a 1:1 match between PC's LSBs and "w" here
      // (thus the LSB of the rob_idx gives part of the PC)
      if (DECODE_WIDTH == 1)
         dec_uops(w).rob_idx := rob.io.curr_rob_tail
      else
         dec_uops(w).rob_idx := Cat(rob.io.curr_rob_tail, UInt(w, log2Up(DECODE_WIDTH)))

      dec_uops(w).brob_idx := bpd_stage.io.brob.allocate_brob_tail
   }

   val dec_has_br_or_jalr_in_packet =
      (dec_valids zip dec_uops map {case(v,u) => v && u.is_br_or_jmp && !u.is_jal}).reduce(_|_)

   bpd_stage.io.brob.allocate.valid := dec_will_fire.reduce(_|_) &&
                                       dec_finished_mask === Bits(0) &&
                                       dec_has_br_or_jalr_in_packet
   bpd_stage.io.brob.allocate.bits.ctrl.executed.map{_ := Bool(false)}
   bpd_stage.io.brob.allocate.bits.ctrl.taken.map{_ := Bool(false)}
   bpd_stage.io.brob.allocate.bits.ctrl.mispredicted.map{_ := Bool(false)}
   bpd_stage.io.brob.allocate.bits.ctrl.debug_executed := Bool(false)
   bpd_stage.io.brob.allocate.bits.ctrl.debug_rob_idx := dec_uops(0).rob_idx
   bpd_stage.io.brob.allocate.bits.ctrl.brob_idx := dec_uops(0).brob_idx
   bpd_stage.io.brob.allocate.bits.info := dec_fbundle.bpd_resp



   //-------------------------------------------------------------
   //-------------------------------------------------------------
   // **** Register Rename Stage ****
   //-------------------------------------------------------------
   //-------------------------------------------------------------

   // TODO for now, assume worst-case all instructions will dispatch towards one issue unit.
   val dis_readys = issue_units.map(_.io.dis_readys.toBits).reduce(_&_) & fp_pipeline.io.dis_readys.toBits
   rename_stage.io.dis_inst_can_proceed := dis_readys.toBools
   rename_stage.io.ren_pred_info := Vec(dec_fbundle.uops.map(_.br_prediction))

   rename_stage.io.kill     := fetch_unit.io.clear_fetchbuffer // mispredict or flush
   rename_stage.io.brinfo   := br_unit.brinfo
   rename_stage.io.get_pred.br_tag        := (if (regreadLatency == 1) RegNext(iss_uops(brunit_idx).br_tag)
                                             else iss_uops(brunit_idx).br_tag)
   exe_units(brunit_idx).io.get_pred.info := RegNext(rename_stage.io.get_pred.info)

   rename_stage.io.flush_pipeline := rob.io.flush.valid
   rename_stage.io.debug_rob_empty := rob.io.empty

   rename_stage.io.dec_will_fire := dec_will_fire
   rename_stage.io.dec_uops := dec_uops


   var wu_idx = 0
   // loop through each issue-port (exe_units are statically connected to an issue-port)
   for (i <- 0 until exe_units.length)
   {
      if (exe_units(i).is_mem_unit)
      {
         // If Memory, it's the shared long-latency port.
         int_wakeups(wu_idx).valid := ll_wbarb.io.out.fire()
         int_wakeups(wu_idx).bits  := ll_wbarb.io.out.bits
         wu_idx += 1
      }
      else
      {
         // Fast Wakeup (uses just-issued uops) that have known latencies
         if (exe_units(i).isBypassable)
         {
            int_wakeups(wu_idx).valid := iss_valids(i) &&
                                         iss_uops(i).bypassable &&
                                         iss_uops(i).dst_rtype === RT_FIX &&
                                         iss_uops(i).ldst_val
            int_wakeups(wu_idx).bits.uop := iss_uops(i)
            wu_idx += 1
            assert (!(iss_uops(i).dst_rtype === RT_FLT && iss_uops(i).bypassable), "Bypassing FP is not supported.")
         }

         // Slow Wakeup (uses write-port to register file)
         for (j <- 0 until exe_units(i).num_rf_write_ports)
         {
            val resp = exe_units(i).io.resp(j)
            int_wakeups(wu_idx).valid := resp.valid &&
                                         resp.bits.uop.ctrl.rf_wen &&
                                        !resp.bits.uop.bypassable &&
                                         resp.bits.uop.dst_rtype === RT_FIX
            int_wakeups(wu_idx).bits := exe_units(i).io.resp(j).bits
            wu_idx += 1

         }
      }
      require (exe_units(i).usesIRF)
   }
   require (wu_idx == num_wakeup_ports)

   for ((renport, intport) <- rename_stage.io.int_wakeups zip int_wakeups)
   {
      renport <> intport
   }
   for ((renport, fpport) <- rename_stage.io.fp_wakeups zip fp_pipeline.io.wakeups)
   {
      renport <> fpport
   }

   rename_stage.io.com_valids := rob.io.commit.valids
   rename_stage.io.com_uops := rob.io.commit.uops
   rename_stage.io.com_rbk_valids := rob.io.commit.rbk_valids

   //-------------------------------------------------------------
   //-------------------------------------------------------------
   // **** Dispatch Stage ****
   //-------------------------------------------------------------
   //-------------------------------------------------------------

   for (w <- 0 until DECODE_WIDTH)
   {
      dis_valids(w)       := rename_stage.io.ren2_mask(w)
      dis_uops(w)         := GetNewUopAndBrMask(rename_stage.io.ren2_uops(w), br_unit.brinfo)
   }


   //-------------------------------------------------------------
   //-------------------------------------------------------------
   // **** Issue Stage ****
   //-------------------------------------------------------------
   //-------------------------------------------------------------

   require (issue_units.map(_.issue_width).sum == exe_units.length)

   // Input (Dispatch)
   for {
      iu <- issue_units
      w <- 0 until DISPATCH_WIDTH
   }{
      iu.io.dis_valids(w) := dis_valids(w) && dis_uops(w).iqtype === UInt(iu.iqType)
      iu.io.dis_uops(w) := dis_uops(w)

      when (dis_uops(w).uopc === uopSTA && dis_uops(w).lrs2_rtype === RT_FLT) {
         iu.io.dis_uops(w).lrs2_rtype := RT_X
         iu.io.dis_uops(w).prs2_busy := Bool(false)
      }
   }

   fp_pipeline.io.dis_valids <> dis_valids
   fp_pipeline.io.dis_uops <> dis_uops

   // Output (Issue)

   val ifpu_idx = exe_units.length-1 // TODO hack; need more disciplined manner to hook up ifpu
   require (exe_units(ifpu_idx).supportedFuncUnits.ifpu)

   var iss_idx = 0
   var iss_cnt = 0
   for (w <- 0 until exe_units.length)
   {
      iss_valids(w) := issue_units(iss_idx).io.iss_valids(iss_cnt)
      iss_uops(w)   := issue_units(iss_idx).io.iss_uops(iss_cnt)

      var fu_types = exe_units(w).io.fu_types

      if (w == ifpu_idx) {
         // TODO hack, need a more disciplined way to connect to an issue port
         // TODO XXX need to also apply back-pressure.
         fu_types = fu_types | FUConstants.FU_I2F
      }

      if (exe_units(w).supportedFuncUnits.muld && regreadLatency > 0)
      {
         // Supress just-issued divides from issuing back-to-back, since it's an iterative divider.
         // But it takes a cycle to get to the Exe stage, so it can't tell us it is busy yet.
         val idiv_issued = iss_valids(w) && iss_uops(w).fu_code_is(FU_DIV)
         fu_types = fu_types & RegNext(~Mux(idiv_issued, FU_DIV, Bits(0)))
      }
      require (!exe_units(w).supportedFuncUnits.fdiv)

      issue_units(iss_idx).io.fu_types(iss_cnt) := fu_types

      // TODO this is super fragile -- check the issue-units match the exe-units on instruction types.
      require ((issue_units(iss_idx).iqType == IQT_MEM.litValue) ^ !exe_units(w).is_mem_unit)
      require (issueParams(iss_idx).iqType != IQT_FP.litValue)

      iss_cnt += 1
      val iwidths = issueParams.map(_.issueWidth)
      if (iss_cnt >= iwidths(iss_idx)) {
         iss_idx += 1
         iss_cnt = 0
      }
   }


   issue_units.map(_.io.tsc_reg := debug_tsc_reg)
   issue_units.map(_.io.brinfo := br_unit.brinfo)
   issue_units.map(_.io.flush_pipeline := rob.io.flush.valid)

   // Wakeup (Issue & Writeback)

   for {
      iu <- issue_units
      (issport, wakeup) <- iu.io.wakeup_pdsts zip int_wakeups
   }{
      issport.valid := wakeup.valid
      issport.bits  := wakeup.bits.uop.pdst

      require (iu.io.wakeup_pdsts.length == int_wakeups.length)
   }


   //-------------------------------------------------------------
   //-------------------------------------------------------------
   // **** Register Read Stage ****
   //-------------------------------------------------------------
   //-------------------------------------------------------------

   // Register Read <- Issue (rrd <- iss)
   iregister_read.io.rf_read_ports <> iregfile.io.read_ports

   iregister_read.io.iss_valids <> iss_valids
   iregister_read.io.iss_uops := iss_uops

   iregister_read.io.brinfo := br_unit.brinfo
   iregister_read.io.kill   := rob.io.flush.valid

   iregister_read.io.bypass := bypasses

   //-------------------------------------------------------------
   // Privileged Co-processor 0 Register File
   // Note: Normally this would be bad in that I'm writing state before
   // committing, so to get this to work I stall the entire pipeline for
   // CSR instructions so I never speculate these instructions.

   val csr_exe_unit = exe_units.csr_unit

   // for critical path reasons, we aren't zero'ing this out if resp is not valid
   val csr_rw_cmd = csr_exe_unit.io.resp(0).bits.uop.ctrl.csr_cmd
   val wb_wdata = csr_exe_unit.io.resp(0).bits.data

   csr.io.rw.addr  := csr_exe_unit.io.resp(0).bits.uop.csr_addr
   csr.io.rw.cmd   := Mux(csr_exe_unit.io.resp(0).valid, csr_rw_cmd, rocket.CSR.N)
   csr.io.rw.wdata :=wb_wdata

   // Extra I/O
   csr.io.retire    := PopCount(rob.io.commit.valids.toBits)
   csr.io.exception := rob.io.com_xcpt.valid && !csr.io.csr_xcpt
   csr.io.pc        := rob.io.com_xcpt.bits.pc
   csr.io.cause     := rob.io.com_xcpt.bits.cause
   csr.io.badaddr   := rob.io.com_xcpt.bits.badvaddr


   // reading requires serializing the entire pipeline
   csr.io.fcsr_flags.valid := rob.io.commit.fflags.valid
   csr.io.fcsr_flags.bits  := rob.io.commit.fflags.bits

   exe_units.map(_.io.fcsr_rm := csr.io.fcsr_rm)
   fp_pipeline.io.fcsr_rm := csr.io.fcsr_rm

   csr.io.hartid := io.hartid
   csr.io.interrupts := io.interrupts

// TODO can we add this back in, but handle reset properly and save us the mux above on csr.io.rw.cmd?
//   assert (!(csr_rw_cmd =/= rocket.CSR.N && !exe_units(0).io.resp(0).valid), "CSRFile is being written to spuriously.")


   //-------------------------------------------------------------
   //-------------------------------------------------------------
   // **** Execute Stage ****
   //-------------------------------------------------------------
   //-------------------------------------------------------------

   var idx = 0
   for (w <- 0 until exe_units.length)
   {
      exe_units(w).io.req <> iregister_read.io.exe_reqs(w)
      exe_units(w).io.brinfo := br_unit.brinfo
      exe_units(w).io.com_exception := rob.io.flush.valid

      if (exe_units(w).isBypassable)
      {
         for (i <- 0 until exe_units(w).numBypassPorts)
         {
            bypasses.valid(idx) := exe_units(w).io.bypass.valid(i)
            bypasses.uop(idx)   := exe_units(w).io.bypass.uop(i)
            bypasses.data(idx)  := exe_units(w).io.bypass.data(i)
            idx = idx + 1
         }
      }

   }
   require (idx == exe_units.num_total_bypass_ports)


   // don't send IntToFP moves to integer execution units.
   when (iregister_read.io.exe_reqs(ifpu_idx).bits.uop.fu_code === FUConstants.FU_I2F) {
      exe_units(ifpu_idx).io.req.valid := Bool(false)
   }
   fp_pipeline.io.fromint := iregister_read.io.exe_reqs(ifpu_idx)
   fp_pipeline.io.fromint.valid :=
      iregister_read.io.exe_reqs(ifpu_idx).valid &&
      iregister_read.io.exe_reqs(ifpu_idx).bits.uop.fu_code === FUConstants.FU_I2F

   fp_pipeline.io.brinfo := br_unit.brinfo


   //-------------------------------------------------------------
   //-------------------------------------------------------------
   // **** Load/Store Unit ****
   //-------------------------------------------------------------
   //-------------------------------------------------------------

   // enqueue basic load/store info in Decode
   lsu.io.dec_uops := dec_uops

   for (w <- 0 until DECODE_WIDTH)
   {
      lsu.io.dec_st_vals(w) := dec_will_fire(w) && rename_stage.io.inst_can_proceed(w) && !rob.io.flush.valid &&
                               dec_uops(w).is_store
      lsu.io.dec_ld_vals(w) := dec_will_fire(w) && rename_stage.io.inst_can_proceed(w) && !rob.io.flush.valid &&
                               dec_uops(w).is_load

      lsu.io.dec_uops(w).rob_idx := dec_uops(w).rob_idx // for debug purposes (comit logging)
   }

   lsu.io.commit_store_mask := rob.io.commit.st_mask
   lsu.io.commit_load_mask  := rob.io.commit.ld_mask
   lsu.io.commit_load_at_rob_head := rob.io.com_load_is_at_rob_head

   //com_xcpt.valid comes too early, will fight against a branch that resolves same cycle as an exception
   lsu.io.exception := rob.io.flush.valid

   // Handle Branch Mispeculations
   lsu.io.brinfo := br_unit.brinfo
   dc_shim.io.core.brinfo := br_unit.brinfo

   new_ldq_idx := lsu.io.new_ldq_idx
   new_stq_idx := lsu.io.new_stq_idx

   lsu.io.debug_tsc := debug_tsc_reg

   dc_shim.io.core.flush_pipe := rob.io.flush.valid

   lsu.io.nack <> dc_shim.io.core.nack

   lsu.io.dmem_req_ready := dc_shim.io.core.req.ready
   lsu.io.dmem_is_ordered:= dc_shim.io.core.ordered

   lsu.io.fp_stdata <> fp_pipeline.io.tosdq


   //-------------------------------------------------------------
   //-------------------------------------------------------------
   // **** Writeback Stage ****
   //-------------------------------------------------------------
   //-------------------------------------------------------------


   var w_cnt = 0
   var llidx = -1 // find which rf port corresponds to the long latency memory port.
   for (i <- 0 until exe_units.length)
   {
      for (j <- 0 until exe_units(i).num_rf_write_ports)
      {
         val wbresp = exe_units(i).io.resp(j)
         val wbpdst = wbresp.bits.uop.pdst
         val wbdata = wbresp.bits.data

         def wbIsValid(rtype: UInt) =
            wbresp.valid && wbresp.bits.uop.ctrl.rf_wen && wbresp.bits.uop.dst_rtype === rtype
         val wbReadsCSR = wbresp.bits.uop.ctrl.csr_cmd =/= rocket.CSR.N

         if (exe_units(i).data_width > 64)
         {
				require (exe_units(i).is_mem_unit)
            assert (!(wbIsValid(RT_FIX) && exe_units(i).io.resp(j).bits.data(64).toBool),
               "the 65th bit was set on a fixed point write-back to the regfile.")
         }

         if (exe_units(i).uses_csr_wport && (j == 0))
         {
            iregfile.io.write_ports(w_cnt).valid     := wbIsValid(RT_FIX)
            iregfile.io.write_ports(w_cnt).bits.addr := wbpdst
            iregfile.io.write_ports(w_cnt).bits.data := Mux(wbReadsCSR, csr.io.rw.rdata, wbdata)
            wbresp.ready := iregfile.io.write_ports(w_cnt).ready
         }
         else if (exe_units(i).is_mem_unit)
         {
            assert (llidx == -1) // should only hit this once
            require (j == 0) // only support one port on memory unit for now.
            llidx = w_cnt

            // connect to FP pipeline's long latency writeport.
            fp_pipeline.io.ll_wport.valid     := wbIsValid(RT_FLT)
            fp_pipeline.io.ll_wport.bits.uop  := wbresp.bits.uop
            fp_pipeline.io.ll_wport.bits.data := wbdata
            fp_pipeline.io.ll_wport.bits.fflags.valid := Bool(false)
         }
         else
         {
            iregfile.io.write_ports(w_cnt).valid     := wbIsValid(RT_FIX)
            iregfile.io.write_ports(w_cnt).bits.addr := wbpdst
            iregfile.io.write_ports(w_cnt).bits.data := wbdata
            wbresp.ready := iregfile.io.write_ports(w_cnt).ready
         }


         if (!exe_units(i).is_mem_unit) {
            assert (!wbIsValid(RT_FLT), "[fppipeline] An FP writeback is being attempted to the Int Regfile.")
         }

         assert (!(exe_units(i).io.resp(j).valid &&
            !exe_units(i).io.resp(j).bits.uop.ctrl.rf_wen &&
            exe_units(i).io.resp(j).bits.uop.dst_rtype === RT_FIX),
            "[fppipeline] An Int writeback is being attempted with rf_wen disabled.")

         if (!exe_units(i).is_mem_unit) {
            assert (!(exe_units(i).io.resp(j).valid &&
               exe_units(i).io.resp(j).bits.uop.ctrl.rf_wen &&
               exe_units(i).io.resp(j).bits.uop.dst_rtype =/= RT_FIX),
               "[fppipeline] writeback being attempted to Int RF with dst != Int type exe_units("+i+").resp("+j+")")
         }

         w_cnt += 1
      }
   }

   // Share the memory port with other long latency operations.
   val mem_unit = exe_units.memory_unit
   require (mem_unit.num_rf_write_ports == 1)
   val mem_resp = mem_unit.io.resp(0)

   ll_wbarb.io.in(0).valid := mem_resp.valid && mem_resp.bits.uop.ctrl.rf_wen && mem_resp.bits.uop.dst_rtype === RT_FIX
   ll_wbarb.io.in(0).bits  := mem_resp.bits

   assert (ll_wbarb.io.in(0).ready) // never backpressure the memory unit.
   ll_wbarb.io.in(1) <> fp_pipeline.io.toint
   iregfile.io.write_ports(llidx) <> WritePort(ll_wbarb.io.out, IPREG_SZ, xLen)



   //-------------------------------------------------------------
   //-------------------------------------------------------------
   // **** Commit Stage ****
   //-------------------------------------------------------------
   //-------------------------------------------------------------

   // Dispatch
   rob.io.enq_valids := rename_stage.io.ren1_mask
   rob.io.enq_uops   := rename_stage.io.ren1_uops
   rob.io.enq_has_br_or_jalr_in_packet := dec_has_br_or_jalr_in_packet
   rob.io.enq_partial_stall := !dec_rdy && !dec_will_fire(DECODE_WIDTH-1)
   rob.io.enq_new_packet := dec_finished_mask === Bits(0)
   rob.io.debug_tsc := debug_tsc_reg

   assert ((dec_will_fire zip rename_stage.io.ren1_mask map {case(d,r) => d === r}).reduce(_|_),
      "[core] Assumption that dec_will_fire and ren1_mask are equal is being violated.")

   // Writeback
   var cnt = 0
   var f_cnt = 0 // rob fflags port index
   for (eu <- exe_units)
   {
      for ((resp, j) <- eu.io.resp.zipWithIndex)
      {
         val wb_uop = resp.bits.uop

         if (eu.is_mem_unit)
         {
            val ll_uop = ll_wbarb.io.out.bits.uop
            rob.io.wb_resps(cnt).valid := ll_wbarb.io.out.valid && !(ll_uop.is_store && !ll_uop.is_amo)
            rob.io.wb_resps(cnt).bits <> ll_wbarb.io.out.bits
         }
         else
         {
            rob.io.wb_resps(cnt).valid := resp.valid && !(wb_uop.is_store && !wb_uop.is_amo)
            rob.io.wb_resps(cnt).bits <> resp.bits
         }

         // for commit logging...
         rob.io.debug_wb_valids(cnt) := resp.valid &&
                                        wb_uop.ctrl.rf_wen &&
                                        (wb_uop.dst_rtype === RT_FIX || wb_uop.dst_rtype === RT_FLT)

         val data = resp.bits.data
         if (eu.hasFFlags || (eu.is_mem_unit && usingFPU))
         {
            if (eu.hasFFlags)
            {
               rob.io.fflags(f_cnt) <> resp.bits.fflags
               f_cnt += 1
            }
            val unrec_s = hardfloat.fNFromRecFN(8, 24, data)
            val unrec_d = hardfloat.fNFromRecFN(11, 53, data)
            val unrec_out     = Mux(wb_uop.fp_single, Cat(UInt(0,32), unrec_s), unrec_d)
            if (eu.uses_csr_wport && (j == 0))
            {
               rob.io.debug_wb_wdata(cnt) := Mux(wb_uop.ctrl.csr_cmd =/= rocket.CSR.N, csr.io.rw.rdata,
                                             Mux(wb_uop.fp_val && wb_uop.dst_rtype === RT_FLT, unrec_out,
                                                                                               data))
            }
            else
            {
               rob.io.debug_wb_wdata(cnt) := Mux(resp.bits.uop.fp_val, unrec_out, data)
            }
         }
         else
         {
            if (eu.uses_csr_wport && (j == 0))
            {
               rob.io.debug_wb_wdata(cnt) := Mux(wb_uop.ctrl.csr_cmd =/= rocket.CSR.N, csr.io.rw.rdata, data)
            }
            else
            {
               rob.io.debug_wb_wdata(cnt) := data
            }
         }
         cnt += 1
      }
   }

   for (wakeup <- fp_pipeline.io.wakeups)
   {
      rob.io.wb_resps(cnt) <> wakeup
      rob.io.fflags(f_cnt) <> wakeup.bits.fflags
      rob.io.debug_wb_valids(cnt) := Bool(false) // TODO XXX add back commit logging for FP instructions.
      cnt += 1
      f_cnt += 1
   }
   assert (cnt == rob.num_wakeup_ports)


   // branch resolution
   rob.io.brinfo <> br_unit.brinfo

   // branch unit requests PCs and predictions from ROB during register read
   // (fetch PC from ROB cycle earlier than needed for critical path reasons)
   rob.io.get_pc.rob_idx := (if (regreadLatency == 1) RegNext(iss_uops(brunit_idx).rob_idx)
                            else iss_uops(brunit_idx).rob_idx)
   exe_units(brunit_idx).io.get_rob_pc.curr_pc        := RegNext(rob.io.get_pc.curr_pc)
   exe_units(brunit_idx).io.get_rob_pc.curr_brob_idx  := RegNext(rob.io.get_pc.curr_brob_idx)
   exe_units(brunit_idx).io.get_rob_pc.next_val       := RegNext(rob.io.get_pc.next_val)
   exe_units(brunit_idx).io.get_rob_pc.next_pc        := RegNext(rob.io.get_pc.next_pc)
   exe_units(brunit_idx).io.status := csr.io.status

   // LSU <> ROB
   rob.io.lsu_clr_bsy_valid   := lsu.io.lsu_clr_bsy_valid
   rob.io.lsu_clr_bsy_rob_idx := lsu.io.lsu_clr_bsy_rob_idx
   rob.io.lxcpt <> lsu.io.xcpt

   rob.io.cxcpt.valid := csr.io.csr_xcpt
   rob.io.csr_eret := csr.io.eret
   rob.io.csr_evec := csr.io.evec

   rob.io.bxcpt <> br_unit.xcpt

   bpd_stage.io.brob.deallocate <> rob.io.brob_deallocate
   bpd_stage.io.brob.bpd_update <> br_unit.bpd_update
   bpd_stage.io.brob.flush := rob.io.flush.valid || rob.io.clear_brob

   //-------------------------------------------------------------
   // **** Flush Pipeline ****
   //-------------------------------------------------------------
   // flush on exceptions, miniexeptions, and after some special instructions

   fp_pipeline.io.flush_pipeline := rob.io.flush.valid
   for (w <- 0 until exe_units.length)
   {
      exe_units(w).io.req.bits.kill := rob.io.flush.valid
   }

   assert (!(RegNext(rob.io.com_xcpt.valid) && !rob.io.flush.valid),
      "[core] exception occurred, but pipeline flush signal not set!")

   //-------------------------------------------------------------
   //-------------------------------------------------------------
   // **** Outputs to the External World ****
   //-------------------------------------------------------------
   //-------------------------------------------------------------

   // detect pipeline freezes and throw error
   val idle_cycles = util.WideCounter(32)
   when (rob.io.commit.valids.toBits.orR || reset.toBool) { idle_cycles := UInt(0) }
   assert (!(idle_cycles.value(13)), "Pipeline has hung.")

   fp_pipeline.io.debug_tsc_reg := debug_tsc_reg

   //-------------------------------------------------------------
   // Uarch Hardware Performance Events (HPEs)

   csr.io.events.map(_ := UInt(0))

   require (nPerfEvents >= 52)
   println ("   " + nPerfCounters + " HPM counters enabled (with " + nPerfEvents + " events).")

   // Execution-time branch prediction accuracy.
   csr.io.events(0) := br_unit.brinfo.valid
   csr.io.events(1) := br_unit.brinfo.mispredict

   // User-level instruction count.
   csr.io.events(2) := PopCount((Range(0,COMMIT_WIDTH)).map{w =>
      rob.io.commit.valids(w) && (csr.io.status.prv === UInt(rocket.PRV.U))})

   csr.io.events(50) := br_unit.brinfo.valid && br_unit.brinfo.is_jr
   csr.io.events(51) := br_unit.brinfo.mispredict && br_unit.brinfo.is_jr

   // L1 cache stats.
   // TODO add back in cache-miss counters.
//   csr.io.events(3) := io.dmem.acquire // D$ miss
//   csr.io.events(4) := io.imem.acquire // I$ miss
   csr.io.events(3)  := io.dmem.dc_miss
   csr.io.events(4)  := io.imem.ic_miss
   csr.io.events(31) := io.dmem.req.fire()  // d$ accesses
   csr.io.events(32) := io.imem.resp.fire() // i$ accesses
   csr.io.events(33) := lsu.io.counters.tlb_miss // DTLB miss
   csr.io.events(34) := io.imem.tlb_miss // ITLB miss
   csr.io.events(48) := io.l2Stat.miss
   csr.io.events(49) := io.l2Stat.hit

   csr.io.events(5)  := csr.io.status.prv === UInt(rocket.PRV.U)

   // Instruction mixes.
   csr.io.events(6)  := PopCount((Range(0,COMMIT_WIDTH)).map{w =>
      rob.io.commit.valids(w) && rob.io.commit.uops(w).is_br_or_jmp && !rob.io.commit.uops(w).is_jal})
   csr.io.events(7)  := PopCount((Range(0,COMMIT_WIDTH)).map{w =>
      rob.io.commit.valids(w) && rob.io.commit.uops(w).is_jal})
   csr.io.events(8)  := PopCount((Range(0,COMMIT_WIDTH)).map{w =>
      rob.io.commit.valids(w) && rob.io.commit.uops(w).is_jump && !rob.io.commit.uops(w).is_jal})
   csr.io.events(9)  := PopCount((Range(0,COMMIT_WIDTH)).map{w =>
      rob.io.commit.valids(w) && rob.io.commit.uops(w).is_load})
   csr.io.events(10) := PopCount((Range(0,COMMIT_WIDTH)).map{w =>
      rob.io.commit.valids(w) && rob.io.commit.uops(w).is_store})
   csr.io.events(11) := PopCount((Range(0,COMMIT_WIDTH)).map{w =>
      rob.io.commit.valids(w) && rob.io.commit.uops(w).fp_val})

   // Decode stall causes.
   csr.io.events(12) := !rob.io.ready
   csr.io.events(13) := lsu.io.laq_full
   csr.io.events(14) := lsu.io.stq_full
   csr.io.events(15) := !dis_readys.toBools.reduce(_&_) // issue queues
   csr.io.events(16) := branch_mask_full.reduce(_|_)
   csr.io.events(17) := rob.io.flush.valid

   // LSU Speculation stats.
   csr.io.events(18) := lsu.io.counters.ld_valid
   csr.io.events(19) := lsu.io.counters.stld_order_fail
   csr.io.events(20) := lsu.io.counters.ldld_order_fail

   // Branch prediction stats.
   csr.io.events(21)  := PopCount((Range(0,COMMIT_WIDTH)).map{w =>
      rob.io.commit.valids(w) && rob.io.commit.uops(w).is_br_or_jmp && !rob.io.commit.uops(w).is_jal &&
      rob.io.commit.uops(w).stat_brjmp_mispredicted})
   csr.io.events(22) := PopCount((Range(0,COMMIT_WIDTH)).map{w =>
      rob.io.commit.valids(w) && rob.io.commit.uops(w).is_br_or_jmp && !rob.io.commit.uops(w).is_jal &&
      rob.io.commit.uops(w).stat_btb_made_pred})
   csr.io.events(23) := PopCount((Range(0,COMMIT_WIDTH)).map{w =>
      rob.io.commit.valids(w) && rob.io.commit.uops(w).is_br_or_jmp && !rob.io.commit.uops(w).is_jal &&
      rob.io.commit.uops(w).stat_btb_mispredicted})
   csr.io.events(24) := PopCount((Range(0,COMMIT_WIDTH)).map{w =>
      rob.io.commit.valids(w) && rob.io.commit.uops(w).is_br_or_jmp && !rob.io.commit.uops(w).is_jal &&
      rob.io.commit.uops(w).stat_bpd_made_pred})
   csr.io.events(25) := PopCount((Range(0,COMMIT_WIDTH)).map{w =>
      rob.io.commit.valids(w) && rob.io.commit.uops(w).is_br_or_jmp && !rob.io.commit.uops(w).is_jal &&
      rob.io.commit.uops(w).stat_bpd_mispredicted})

   // Branch prediction - no prediction made.
   csr.io.events(26) := PopCount((Range(0,COMMIT_WIDTH)).map{w =>
      rob.io.commit.valids(w) && rob.io.commit.uops(w).is_br_or_jmp && !rob.io.commit.uops(w).is_jal &&
      !rob.io.commit.uops(w).stat_btb_made_pred && !rob.io.commit.uops(w).stat_bpd_made_pred})

   // Branch prediction - no predition made & a mispredict occurred.
   csr.io.events(27) := PopCount((Range(0,COMMIT_WIDTH)).map{w =>
      rob.io.commit.valids(w) && rob.io.commit.uops(w).is_br_or_jmp && !rob.io.commit.uops(w).is_jal &&
      !rob.io.commit.uops(w).stat_btb_made_pred && !rob.io.commit.uops(w).stat_bpd_made_pred &&
      rob.io.commit.uops(w).stat_brjmp_mispredicted})


   // Count user-level branches (subtract from total to get privilege branch accuracy)
   csr.io.events(28) := br_unit.brinfo.valid && (csr.io.status.prv === UInt(rocket.PRV.U))
   csr.io.events(29) := br_unit.brinfo.mispredict && (csr.io.status.prv === UInt(rocket.PRV.U))

   // count change of privilege modes
   csr.io.events(30) := csr.io.status.prv =/= RegNext(csr.io.status.prv)

   csr.io.events(35) := !issue_units(0).io.dis_readys.reduce(_&_)
   csr.io.events(36) := !issue_units(1).io.dis_readys.reduce(_&_)
   csr.io.events(37) := !fp_pipeline.io.dis_readys.reduce(_&_)

   assert (!(Range(0,COMMIT_WIDTH).map{w =>
      rob.io.commit.valids(w) && rob.io.commit.uops(w).is_br_or_jmp && rob.io.commit.uops(w).is_jal &&
      rob.io.commit.uops(w).stat_brjmp_mispredicted}.reduce(_|_)),
      "[dpath] A committed JAL was marked as having been mispredicted.")

   // Count issued instructions (only integer currently).
   require (log2Ceil(1+iss_valids.length) <= csr.io.events(0).getWidth) // CSR.scala sets increment width.
   csr.io.events(45) := PopCount(iss_valids)

   // Count not-issued slots due to empty issue windows (only integer currently).
   val not_issued_and_empty = for {iu <- issue_units; iss_valid <- iu.io.iss_valids} yield {
         !iss_valid && iu.io.event_empty }
   csr.io.events(46) := PopCount(not_issued_and_empty)

   // Count not-issued slots due to backend hazards/unsatisified dependencies (only integer currently).
   val not_issued_and_not_empty = for {iu <- issue_units; iss_valid <- iu.io.iss_valids} yield {
         !iss_valid && !iu.io.event_empty}
   csr.io.events(47) := PopCount(not_issued_and_not_empty)

   //-------------------------------------------------------------
   //-------------------------------------------------------------
   // **** Handle Cycle-by-Cycle Printouts ****
   //-------------------------------------------------------------
   //-------------------------------------------------------------

   if (DEBUG_PRINTF)
   {
      println("\n Chisel Printout Enabled\n")

      val numBrobWhitespace = if (DEBUG_PRINTF_BROB) NUM_BROB_ENTRIES else 0
//      val screenheight = 103 - 4 - 10
      val screenheight = 85 - 4 - 10
//      val screenheight = 62-8
       var whitespace = (screenheight - 11 + 3 - NUM_LSU_ENTRIES -
         issueParams.map(_.numEntries).sum - issueParams.length - (NUM_ROB_ENTRIES/COMMIT_WIDTH) - numBrobWhitespace
     )

      println("Whitespace padded: " + whitespace)

      printf("--- Cyc=%d , ----------------- Ret: %d ----------------------------------"
         , debug_tsc_reg
         , debug_irt_reg & UInt(0xffffff))

      for (w <- 0 until DECODE_WIDTH)
      {
         if (w == 0) {
            printf("\n  Dec:  ([0x%x]                        ", dec_uops(w).pc(19,0))
         } else {
            printf("[0x%x]                        ", dec_uops(w).pc(19,0))
         }
      }

      for (w <- 0 until DECODE_WIDTH)
      {
         printf("(%c%c) " + "DASM(%x)" + " |  "
            , Mux(fetched_inst_valid && dec_fbundle.uops(w).valid && !dec_finished_mask(w), Str("v"), Str("-"))
            , Mux(dec_will_fire(w), Str("V"), Str("-"))
            , dec_fbundle.uops(w).inst
            )
      }

      for (w <- 0 until DECODE_WIDTH)
      {
         if (w == 0) {
            printf("\n  Ren:  ([0x%x]                        ", rename_stage.io.ren2_uops(w).pc(19,0))
         } else {
            printf("[0x%x]                        ", rename_stage.io.ren2_uops(w).pc(19,0))
         }
      }

      for (w <- 0 until DECODE_WIDTH)
      {
         printf(" (%c) " + "DASM(%x)" + " |  "
            , Mux(rename_stage.io.ren2_mask(w), Str("V"), Str("-"))
            , rename_stage.io.ren2_uops(w).inst
            )
      }

      printf(") fin(%x)\n", dec_finished_mask)
      for (w <- 0 until DECODE_WIDTH)
      {
         printf("        [ISA:%d,%d,%d,%d] [Phs:%d(%c)%d[%c](%c)%d[%c](%c)%d[%c](%c)] "
            , dis_uops(w).ldst
            , dis_uops(w).lrs1
            , dis_uops(w).lrs2
            , dis_uops(w).lrs3
            , dis_uops(w).pdst
            , Mux(dis_uops(w).dst_rtype   === RT_FIX, Str("X")
              , Mux(dis_uops(w).dst_rtype === RT_X  , Str("-")
              , Mux(dis_uops(w).dst_rtype === RT_FLT, Str("f")
              , Mux(dis_uops(w).dst_rtype === RT_PAS, Str("C"), Str("?")))))
            , dis_uops(w).pop1
            , Mux(rename_stage.io.ren2_uops(w).prs1_busy, Str("B"), Str("R"))
            , Mux(dis_uops(w).lrs1_rtype    === RT_FIX, Str("X")
               , Mux(dis_uops(w).lrs1_rtype === RT_X  , Str("-")
               , Mux(dis_uops(w).lrs1_rtype === RT_FLT, Str("f")
               , Mux(dis_uops(w).lrs1_rtype === RT_PAS, Str("C"), Str("?")))))
            , dis_uops(w).pop2
            , Mux(rename_stage.io.ren2_uops(w).prs2_busy, Str("B"), Str("R"))
            , Mux(dis_uops(w).lrs2_rtype    === RT_FIX, Str("X")
               , Mux(dis_uops(w).lrs2_rtype === RT_X  , Str("-")
               , Mux(dis_uops(w).lrs2_rtype === RT_FLT, Str("f")
               , Mux(dis_uops(w).lrs2_rtype === RT_PAS, Str("C"), Str("?")))))
            , dis_uops(w).pop3
            , Mux(rename_stage.io.ren2_uops(w).prs3_busy, Str("B"), Str("R"))
            , Mux(dis_uops(w).frs3_en, Str("f"), Str("-"))
            )
      }

      if (DEBUG_PRINTF_ROB)
      {
         printf("\n) ctate: (%c: %c %c %c %c %c %c) BMsk:%x Mode:%c\n"
         , Mux(rob.io.debug.state === UInt(0), Str("R"),
           Mux(rob.io.debug.state === UInt(1), Str("N"),
           Mux(rob.io.debug.state === UInt(2), Str("B"),
           Mux(rob.io.debug.state === UInt(3), Str("W"),
                                               Str(" ")))))
         , Mux(rob.io.ready,Str("_"), Str("!"))
         , Mux(lsu.io.laq_full, Str("L"), Str("_"))
         , Mux(lsu.io.stq_full, Str("S"), Str("_"))
         , Mux(rob.io.flush.valid, Str("F"), Str(" "))
         , Mux(branch_mask_full.reduce(_|_), Str("B"), Str(" "))
         , Mux(dc_shim.io.core.req.ready, Str("R"), Str("B"))
         , dec_brmask_logic.io.debug.branch_mask
         , Mux(csr.io.status.prv === Bits(0x3), Str("M"),
           Mux(csr.io.status.prv === Bits(0x0), Str("U"),
           Mux(csr.io.status.prv === Bits(0x1), Str("S"),  //2 is H
                                                 Str("?"))))
         )
      }

      printf("Exct(%c%d) Commit(%x) fl: 0x%x (%d) is: 0x%x (%d)\n"
         , Mux(rob.io.com_xcpt.valid, Str("E"), Str("-"))
         , rob.io.com_xcpt.bits.cause
         , rob.io.commit.valids.toBits
         , rename_stage.io.debug.ifreelist
         , PopCount(rename_stage.io.debug.ifreelist)
         , rename_stage.io.debug.iisprlist
         , PopCount(rename_stage.io.debug.iisprlist)
         )

      printf("                                      fl: 0x%x (%d) is: 0x%x (%d)\n"
         , rename_stage.io.debug.ffreelist
         , PopCount(rename_stage.io.debug.ffreelist)
         , rename_stage.io.debug.fisprlist
         , PopCount(rename_stage.io.debug.fisprlist)
         )

      // branch unit
//      printf("                          Branch Unit: %c,%c,%d PC=0x%x, %d Targ=0x%x NPC=%d,0x%x %d%d\n"
      printf("                          Branch Unit: %c,%c,%d  NPC=%d,0x%x\n"
         , Mux(br_unit.brinfo.valid,Str("V"), Str(" "))
         , Mux(br_unit.brinfo.mispredict, Str("M"), Str(" "))
         , br_unit.brinfo.taken
//         , br_unit.btb_update.bits.br_pc(19,0)
//         , br_unit.btb_update.valid
//         , br_unit.btb_update.bits.target(19,0)
         , exe_units(brunit_idx).io.get_rob_pc.next_val
         , exe_units(brunit_idx).io.get_rob_pc.next_pc(19,0)
//         , br_unit.btb_update.isJump
//         , br_unit.btb_update.isReturn
      )

      // Rename Map Tables / ISA Register File
      val xpr_to_string =
              Vec(Str(" x0"), Str(" ra"), Str(" sp"), Str(" gp"),
                   Str(" tp"), Str(" t0"), Str(" t1"), Str(" t2"),
                   Str(" s0"), Str(" s1"), Str(" a0"), Str(" a1"),
                   Str(" a2"), Str(" a3"), Str(" a4"), Str(" a5"),
                   Str(" a6"), Str(" a7"), Str(" s2"), Str(" s3"),
                   Str(" s4"), Str(" s5"), Str(" s6"), Str(" s7"),
                   Str(" s8"), Str(" s9"), Str("s10"), Str("s11"),
                   Str(" t3"), Str(" t4"), Str(" t5"), Str(" t6"))

      val fpr_to_string =
              Vec( Str("ft0"), Str("ft1"), Str("ft2"), Str("ft3"),
                   Str("ft4"), Str("ft5"), Str("ft6"), Str("ft7"),
                   Str("fs0"), Str("fs1"), Str("fa0"), Str("fa1"),
                   Str("fa2"), Str("fa3"), Str("fa4"), Str("fa5"),
                   Str("fa6"), Str("fa7"), Str("fs2"), Str("fs3"),
                   Str("fs4"), Str("fs5"), Str("fs6"), Str("fs7"),
                   Str("fs8"), Str("fs9"), Str("fs10"), Str("fs11"),
                   Str("ft8"), Str("ft9"), Str("ft10"), Str("ft11"))

      for (x <- 0 until whitespace)
      {
         printf("|\n")
      }
   } // End DEBUG_PRINTF



   if (COMMIT_LOG_PRINTF)
   {
      var new_commit_cnt = UInt(0)
      for (w <- 0 until COMMIT_WIDTH)
      {
         val priv = csr.io.status.prv

         when (rob.io.commit.valids(w))
         {
            when (rob.io.commit.uops(w).dst_rtype === RT_FIX && rob.io.commit.uops(w).ldst =/= UInt(0))
            {
               printf("%d 0x%x (0x%x) x%d 0x%x\n",
                  priv, Sext(rob.io.commit.uops(w).pc(vaddrBits,0), xLen), rob.io.commit.uops(w).inst,
                  rob.io.commit.uops(w).inst(RD_MSB,RD_LSB), rob.io.commit.uops(w).debug_wdata)
            }
            .elsewhen (rob.io.commit.uops(w).dst_rtype === RT_FLT)
            {
               printf("%d 0x%x (0x%x) f%d 0x%x\n",
                  priv, Sext(rob.io.commit.uops(w).pc(vaddrBits,0), xLen), rob.io.commit.uops(w).inst,
                  rob.io.commit.uops(w).inst(RD_MSB,RD_LSB), rob.io.commit.uops(w).debug_wdata)
            }
            .otherwise
            {
               printf("%d 0x%x (0x%x)\n",
                  priv, Sext(rob.io.commit.uops(w).pc(vaddrBits,0), xLen), rob.io.commit.uops(w).inst)
            }
         }
      }
   }

   //-------------------------------------------------------------
   //-------------------------------------------------------------
   // Pipeview Visualization

   if (O3PIPEVIEW_PRINTF)
   {
      println("   O3Pipeview Visualization Enabled\n")

      // did we already print out the instruction sitting at the front of the fetchbuffer/decode stage?
      val dec_printed_mask = Reg(init = Bits(0, DECODE_WIDTH))

      for (w <- 0 until DECODE_WIDTH)
      {
         when (dec_valids(w) && !dec_printed_mask(w)) {
            printf("%d; O3PipeView:decode:%d\n", dec_uops(w).debug_events.fetch_seq, debug_tsc_reg)
         }
         // Rename begins when uop leaves fetch buffer (Dec+Ren1 are in same stage).
         when (dec_will_fire(w)) {
            printf("%d; O3PipeView:rename: %d\n", dec_uops(w).debug_events.fetch_seq, debug_tsc_reg)
         }
         when (dis_valids(w)) {
            printf("%d; O3PipeView:dispatch: %d\n", dis_uops(w).debug_events.fetch_seq, debug_tsc_reg)
         }

         when (dec_rdy || fetch_unit.io.clear_fetchbuffer)
         {
            dec_printed_mask := UInt(0)
         }
         .otherwise
         {
            dec_printed_mask := dec_valids.toBits | dec_printed_mask
         }
      }

      for (i <- 0 until COMMIT_WIDTH)
      {
         when (rob.io.commit.valids(i))
         {
            printf("%d; O3PipeView:retire:%d:store: 0\n",
               rob.io.commit.uops(i).debug_events.fetch_seq,
               debug_tsc_reg)
         }
      }
   }

   //-------------------------------------------------------------
   //-------------------------------------------------------------
   // Page Table Walker

   io.ptw_tlb <> lsu.io.ptw
   io.ptw.ptbr       := csr.io.ptbr
   io.ptw.invalidate := csr.io.fatc
   io.ptw.status     := csr.io.status

   //-------------------------------------------------------------
   //-------------------------------------------------------------

   // we do not support RoCC (yet)
   io.rocc.cmd.valid := Bool(false)
   io.rocc.resp.ready := Bool(false)
}
<|MERGE_RESOLUTION|>--- conflicted
+++ resolved
@@ -243,16 +243,10 @@
 
    bpd_stage.io.fetch_stalled := fetch_unit.io.stalled
 
-<<<<<<< HEAD
-   bpd_stage.io.f2_btb_update := fetch_unit.io.f2_btb_update
-   bpd_stage.io.f2_ras_update := fetch_unit.io.f2_ras_update
-   bpd_stage.io.f3_hist_update:= fetch_unit.io.f3_hist_update
-=======
    bpd_stage.io.f2_ras_update := fetch_unit.io.f2_ras_update
    bpd_stage.io.f3_btb_update := fetch_unit.io.f3_btb_update
    bpd_stage.io.f3_hist_update:= fetch_unit.io.f3_hist_update
    bpd_stage.io.f3_bim_update := fetch_unit.io.f3_bim_update
->>>>>>> 81337e7a
    bpd_stage.io.status_prv   := csr.io.status.prv
    bpd_stage.io.status_debug := csr.io.status.debug
 
