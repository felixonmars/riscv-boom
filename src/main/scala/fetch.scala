--- conflicted
+++ resolved
@@ -52,18 +52,11 @@
 
       val f2_btb_resp       = Valid(new BTBsaResp).flip
       val f2_bpd_resp       = Valid(new BpdResp).flip
-<<<<<<< HEAD
-      val f2_btb_update     = Valid(new BTBsaUpdate)
-      val f2_ras_update     = Valid(new RasUpdate)
-      val f3_bpd_resp       = Valid(new BpdResp).flip
-      val f3_hist_update    = Valid(new GHistUpdate)
-=======
       val f2_ras_update     = Valid(new RasUpdate)
       val f3_bpd_resp       = Valid(new BpdResp).flip
       val f3_btb_update     = Valid(new BTBsaUpdate)
       val f3_hist_update    = Valid(new GHistUpdate)
       val f3_bim_update     = Valid(new BimUpdate)
->>>>>>> 81337e7a
 
       val br_unit           = new BranchUnitResp().asInput
 
@@ -97,10 +90,7 @@
    val f3_req = Reg(Valid(new PCReq()))
    val f3_fetch_bundle = Reg(new FetchBundle())
    val f3_taken = Reg(Bool())
-<<<<<<< HEAD
-=======
    val f3_btb_hit = Reg(Bool())
->>>>>>> 81337e7a
    val f3_br_seen = Reg(init=false.B)
    val f3_jr_seen = Reg(init=false.B)
 
@@ -139,11 +129,7 @@
          io.flush_pc,
       Mux(br_unit.take_pc,
          br_unit.target(vaddrBits,0),
-<<<<<<< HEAD
-      Mux(f3_req.valid,
-=======
       Mux(f3_req.valid || !enableBpdF2Redirect.B,
->>>>>>> 81337e7a
          f3_req.bits.addr,
          io.f2_bpu_request.bits.target)))
 
@@ -159,62 +145,8 @@
    // **** ICache Response/Pre-decode (F2) ****
    //-------------------------------------------------------------
 
-<<<<<<< HEAD
-   f2_valid := io.imem.resp.valid && !io.clear_fetchbuffer && !f3_req.valid
-   f2_fetch_bundle.pc := io.imem.resp.bits.pc
-   f2_fetch_bundle.mask := io.imem.resp.bits.mask
-   f2_fetch_bundle.xcpt_if := io.imem.resp.bits.xcpt_if
-   f2_fetch_bundle.replay_if := io.imem.resp.bits.replay
-
-   for (w <- 0 until fetch_width)
-   {
-      f2_fetch_bundle.bpu_info(w).btb_blame     := false.B
-      f2_fetch_bundle.bpu_info(w).btb_hit       := io.f2_btb_resp.valid
-      f2_fetch_bundle.bpu_info(w).btb_taken     := false.B
-
-      f2_fetch_bundle.bpu_info(w).bpd_blame     := false.B
-      f2_fetch_bundle.bpu_info(w).bpd_hit       := io.f2_bpd_resp.valid
-      f2_fetch_bundle.bpu_info(w).bpd_taken     := io.f2_bpd_resp.bits.takens(w.U)
-      f2_fetch_bundle.bpu_info(w).bim_resp      := io.f2_btb_resp.bits.bim_resp
-      f2_fetch_bundle.bpu_info(w).bpd_resp      := io.f2_bpd_resp.bits
-
-      when (UInt(w) === io.f2_btb_resp.bits.cfi_idx && io.f2_bpu_request.valid && !f2_req.valid)
-      {
-         f2_fetch_bundle.bpu_info(w).bpd_blame := true.B
-      }
-      .elsewhen (UInt(w) === io.f2_btb_resp.bits.cfi_idx && io.f2_btb_resp.valid && !f2_req.valid)
-      {
-         f2_fetch_bundle.bpu_info(w).btb_blame := true.B
-      }
-
-      when (UInt(w) === io.f2_btb_resp.bits.cfi_idx && io.f2_btb_resp.valid)
-      {
-         f2_fetch_bundle.bpu_info(w).btb_taken := io.f2_btb_resp.bits.taken
-      }
-   }
-
-
-   val f2_taken = Wire(init=false.B) // was a branch taken in the F2 stage?
-   when (f2_req.valid)
-   {
-      f2_taken := false.B // f2_req only ever requests nextline_pc or jump targets (which we don't track in ghistory).
-   }
-   .elsewhen (io.f2_bpu_request.valid)
-   {
-      f2_taken := io.f2_bpd_resp.bits.takens(io.f2_btb_resp.bits.cfi_idx)
-   }
-   .elsewhen (io.f2_btb_resp.valid)
-   {
-      f2_taken := io.f2_btb_resp.bits.taken
-   }
-
-
-   // round off to nearest fetch boundary
-   val aligned_pc = ~(~io.imem.resp.bits.pc | (UInt(fetch_width*coreInstBytes-1)))
-=======
    // round off to nearest fetch boundary
    val f2_aligned_pc = ~(~io.imem.resp.bits.pc | (UInt(fetch_width*coreInstBytes-1)))
->>>>>>> 81337e7a
    val is_br     = Wire(Vec(fetch_width, Bool()))
    val is_jal    = Wire(Vec(fetch_width, Bool()))
    val is_jr     = Wire(Vec(fetch_width, Bool()))
@@ -230,27 +162,13 @@
       bpd_decoder.io.inst := inst
       f2_fetch_bundle.insts(i) := inst
 
-<<<<<<< HEAD
-      val pc = aligned_pc + UInt(i << 2)
-=======
       val pc = f2_aligned_pc + UInt(i << 2)
->>>>>>> 81337e7a
       is_br(i) := io.imem.resp.valid && bpd_decoder.io.is_br && io.imem.resp.bits.mask(i)
       is_jal(i) := io.imem.resp.valid && bpd_decoder.io.is_jal  && io.imem.resp.bits.mask(i)
       is_jr(i) := io.imem.resp.valid && bpd_decoder.io.is_jalr  && io.imem.resp.bits.mask(i)
       is_call(i) := io.imem.resp.valid && IsCall(inst) && io.imem.resp.bits.mask(i)
       br_targs(i) := ComputeBranchTarget(pc, inst, xLen, coreInstBytes)
       jal_targs(i) := ComputeJALTarget(pc, inst, xLen, coreInstBytes)
-<<<<<<< HEAD
-
-      if (i == 0) {
-         f2_fetch_bundle.debug_events(i).fetch_seq := fseq_reg
-      } else {
-         f2_fetch_bundle.debug_events(i).fetch_seq := fseq_reg +
-            PopCount(f2_fetch_bundle.mask.toBits()(i-1,0))
-      }
-=======
->>>>>>> 81337e7a
    }
 
    val f2_br_seen = io.imem.resp.valid &&
@@ -264,8 +182,6 @@
                   (!is_jal.reduce(_|_) || (PriorityEncoder(is_jr.toBits) < PriorityEncoder(is_jal.toBits)))
 
 
-<<<<<<< HEAD
-=======
    // Does the BPD have a prediction to make (in the case of a BTB miss?)
    // Calculate in F2 but don't redirect until F3.
    val f2_bpd_predictions = is_br.asUInt & io.f2_bpd_resp.bits.takens
@@ -345,7 +261,6 @@
          "[bpd_pipeline] mutually-exclusive signals firing")
    }
 
->>>>>>> 81337e7a
    // catch any BTB mispredictions (and fix-up missed JALs)
    bchecker.io.is_valid  := Vec(io.imem.resp.bits.mask.toBools)
    bchecker.io.imem_resp_valid := io.imem.resp.valid
@@ -356,21 +271,6 @@
    bchecker.io.br_targs := br_targs
    bchecker.io.jal_targs := jal_targs
    bchecker.io.fetch_pc := io.imem.resp.bits.pc
-<<<<<<< HEAD
-   bchecker.io.aligned_pc := aligned_pc
-   bchecker.io.btb_resp := io.f2_btb_resp
-   bchecker.io.bpd_resp := io.f2_bpd_resp
-   bchecker.io.f2_bpu_request  := io.f2_bpu_request
-
-   f2_req.valid := bchecker.io.req.valid && f2_valid && !(f0_redirect_val && !io.f2_bpu_request.valid)
-   f2_req.bits  := bchecker.io.req.bits
-
-   io.f2_btb_update := bchecker.io.btb_update
-   io.f2_ras_update := bchecker.io.ras_update
-
-   // mask out instructions after predicted branch
-   val f2_kill_mask = KillMask(f2_req.valid, bchecker.io.req_cfi_idx, fetchWidth)
-=======
    bchecker.io.aligned_pc := f2_aligned_pc
    bchecker.io.btb_resp := io.f2_btb_resp
    bchecker.io.bpd_resp := io.f2_bpd_resp
@@ -407,7 +307,6 @@
       fetchWidth)
 
 
->>>>>>> 81337e7a
 
    val btb_mask = Mux(io.f2_btb_resp.valid && !io.f2_bpu_request.valid && !f2_req.valid,
                   io.f2_btb_resp.bits.mask,
@@ -417,8 +316,6 @@
                   Fill(fetchWidth, UInt(1,1)))
    f2_fetch_bundle.mask := io.imem.resp.bits.mask & ~f2_kill_mask & btb_mask & bpd_mask
 
-<<<<<<< HEAD
-=======
 
    val f2_taken = Wire(init=false.B) // was a branch taken in the F2 stage?
    when (f2_req.valid)
@@ -473,16 +370,12 @@
    }
 
 
->>>>>>> 81337e7a
    //-------------------------------------------------------------
    // **** F3 ****
    //-------------------------------------------------------------
 
-<<<<<<< HEAD
-=======
    // Rely on register-retiming to move a lot of the work in the F2 stage to here.
 
->>>>>>> 81337e7a
    when (io.clear_fetchbuffer)
    {
       f3_valid := false.B
@@ -496,10 +389,7 @@
       f3_fetch_bundle := f2_fetch_bundle
       f3_req := f2_req
       f3_taken := f2_taken
-<<<<<<< HEAD
-=======
       f3_btb_hit := io.f2_btb_resp.valid
->>>>>>> 81337e7a
       f3_br_seen := f2_br_seen
       f3_jr_seen := f2_jr_seen
 
@@ -512,12 +402,6 @@
       }
    }
 
-<<<<<<< HEAD
-
-   io.f3_hist_update.valid := f3_valid && (f3_br_seen || f3_jr_seen) && !if_stalled
-   io.f3_hist_update.bits.taken := f3_jr_seen || f3_taken
-
-=======
    io.f3_hist_update.valid := f3_valid && (f3_br_seen || f3_jr_seen) && !if_stalled
    io.f3_hist_update.bits.taken := f3_jr_seen || f3_taken
 
@@ -527,7 +411,6 @@
    io.f3_bim_update.bits.bim_resp := f3_fetch_bundle.bpu_info(0).bim_resp
 
 
->>>>>>> 81337e7a
    //-------------------------------------------------------------
    // **** FetchBuffer Enqueue ****
    //-------------------------------------------------------------
@@ -536,8 +419,6 @@
    FetchBuffer.io.enq.valid := f3_valid
    FetchBuffer.io.enq.bits  := f3_fetch_bundle
 
-<<<<<<< HEAD
-=======
 
    for (i <- 0 until fetch_width)
    {
@@ -549,7 +430,6 @@
       }
    }
 
->>>>>>> 81337e7a
    // We do not use the imem's BTB.
    io.imem.btb_update.valid := Bool(false)
 
@@ -587,10 +467,7 @@
          }
       }
 
-<<<<<<< HEAD
-=======
-
->>>>>>> 81337e7a
+
    }
 
 
@@ -637,14 +514,11 @@
          }
          .elsewhen (last_cfi_type === CfiType.jal)
          {
-<<<<<<< HEAD
-=======
             when (fetch_pc =/= last_target) {
                printf("about to abort: [fetch] JAL is followed by the wrong instruction.")
                printf("fetch_pc: 0x%x, last_target: 0x%x, last_nextlinepc: 0x%x\n",
                   fetch_pc, last_target, last_nextlinepc)
             }
->>>>>>> 81337e7a
             assert (fetch_pc === last_target, "[fetch] JAL is followed by the wrong instruction.")
          }
          .elsewhen (last_cfi_type === CfiType.branch)
@@ -664,8 +538,6 @@
       last_valid := false.B
    }
 
-<<<<<<< HEAD
-=======
    when (FetchBuffer.io.enq.fire() && !f3_fetch_bundle.replay_if && !f3_fetch_bundle.xcpt_if)
    {
       // check that, if there is a jal, the last valid instruction is not after him.
@@ -678,7 +550,6 @@
       assert (!(has_jal && f3_jal_idx < cfi_idx), "[fetch] JAL was not taken.")
    }
 
->>>>>>> 81337e7a
 
    //-------------------------------------------------------------
    // **** Printfs ****
@@ -739,10 +610,7 @@
 
 // Verify BTB predicted the type and target of instructions correctly.
 // Also catch any JALs and redirect the frontend.
-<<<<<<< HEAD
-=======
 // Also look at BPD's full prediction and decide to use it if no BTB hit.
->>>>>>> 81337e7a
 // Combinational logic.
 // If an error is found, redirect the front-end to refetch and correct the misprediction.
 // Incoming signals may be garbage (if f2_valid not true); consumer will have to handle that scenario.
@@ -765,11 +633,7 @@
       val aligned_pc    = UInt(INPUT, width=vaddrBitsExtended)
 
       val btb_resp      = Valid(new BTBsaResp).flip
-<<<<<<< HEAD
-      val bpd_resp      = Valid(new BpdResp).flip //TODO XXX hook up TODO let bpd_resp guide new taken branches if disagreement?
-=======
       val bpd_resp      = Valid(new BpdResp).flip
->>>>>>> 81337e7a
       val f2_bpu_request= Valid(new BpuRequest).flip
 
       val btb_update    = Valid(new BTBsaUpdate)
@@ -777,61 +641,6 @@
 
       val req_cfi_idx   = UInt(OUTPUT, width = log2Up(fetchWidth)) // where is cfi we are predicting?
    }
-<<<<<<< HEAD
-
-   // Did the BTB mispredict the cfi type?
-   // Did the BTB mispredict the cfi target?
-   // Did the BTB predict a masked-off instruction?
-   val wrong_cfi = Wire(init = false.B)
-   val wrong_target = Wire(init = false.B)
-
-   val btb_idx = io.btb_resp.bits.cfi_idx
-   val btb_target = io.btb_resp.bits.target.sextTo(vaddrBitsExtended)
-   val bpd_predicted_taken = io.bpd_resp.valid && io.bpd_resp.bits.takens(io.btb_resp.bits.cfi_idx)
-
-   when (io.btb_resp.valid)
-   {
-      when (io.btb_resp.bits.cfi_type === CfiType.branch && (io.btb_resp.bits.taken || bpd_predicted_taken))
-      {
-         wrong_cfi := !io.is_br(btb_idx)
-         wrong_target := io.br_targs(btb_idx) =/= btb_target
-      }
-      .elsewhen (io.btb_resp.bits.cfi_type === CfiType.jal)
-      {
-         wrong_cfi := !io.is_jal(btb_idx)
-         wrong_target := io.jal_targs(btb_idx) =/= btb_target
-      }
-      .elsewhen (io.btb_resp.bits.cfi_type === CfiType.jalr)
-      {
-         wrong_cfi := !io.is_jr(btb_idx)
-      }
-      .otherwise
-      {
-         wrong_cfi := io.btb_resp.bits.cfi_type === CfiType.none && io.btb_resp.bits.taken
-         assert (!io.btb_resp.bits.cfi_type === CfiType.none, "[fetch] predicted on a non-cfi type.")
-      }
-   }
-   .otherwise
-   {
-      assert (!io.f2_bpu_request.valid, "[fetch] F2 redirect despite no BTB hit.")
-   }
-
-   val nextline_pc = io.aligned_pc + UInt(fetch_width*coreInstBytes)
-
-   when (io.f2_bpu_request.valid && io.imem_resp_valid)
-   {
-      // f2 stage (BPD) decided to disagree with the BTB.
-      assert (io.btb_resp.valid, "[fetch] f2 redirect but no btb hit.")
-      assert (io.btb_resp.bits.taken || bpd_predicted_taken, "[fetch] redirecting means one of these should be true.")
-      assert (!bpd_predicted_taken || btb_target === io.f2_bpu_request.bits.target,
-         "[fetch] redirecting target disagrees with BTB -- and it should have come from the BTB.")
-      assert (bpd_predicted_taken || nextline_pc === io.f2_bpu_request.bits.target,
-         "[fetch] BPD is redirecting PC to not-taken, but seems confused on what PC we're actually on!")
-   }
-
-   val btb_was_wrong = io.btb_resp.valid && (wrong_cfi || wrong_target || !io.is_valid(btb_idx))
-
-=======
 
    // Did the BTB mispredict the cfi type?
    // Did the BTB mispredict the cfi target?
@@ -899,7 +708,6 @@
    //-------------------------------------------------------------
    // Perform redirection & updates
 
->>>>>>> 81337e7a
    // Redirect if:
    //    - JAL comes before BT's cfi_idx
    //       * kill everything behind JAL -- including BTB's predinfo
@@ -909,18 +717,6 @@
    //    - No JAL, BTB correct
    //       * do nothing
 
-<<<<<<< HEAD
-   val jal_idx = PriorityEncoder(io.is_jal.toBits)
-   val btb_hit  = io.btb_resp.valid
-   val jal_wins = io.is_jal.reduce(_|_) &&
-      (!btb_hit ||
-      btb_was_wrong ||
-      (jal_idx < btb_idx) ||
-      (!io.f2_bpu_request.valid && !io.btb_resp.bits.taken) ||
-      (io.f2_bpu_request.valid && !bpd_predicted_taken))
-
-=======
->>>>>>> 81337e7a
    io.req.valid := jal_wins || btb_was_wrong
    io.req.bits.addr := Mux(jal_wins, io.jal_targs(jal_idx), nextline_pc)
    // Help mask out instructions after predicted cfi.
@@ -936,13 +732,9 @@
    io.btb_update.bits.bpd_type := Mux(io.is_call(jal_idx), BpredType.call, BpredType.jump)
    io.btb_update.bits.cfi_type := CfiType.jal
 
-<<<<<<< HEAD
-   io.ras_update.valid := jal_wins && io.is_call(jal_idx)
-=======
    // for critical path reasons, remove dependence on bpu_request to ras_update.
    val jal_may_win = io.is_jal.reduce(_|_) && (!btb_hit || btb_was_wrong || jal_idx < btb_idx)
    io.ras_update.valid := jal_may_win && io.is_call(jal_idx)
->>>>>>> 81337e7a
    io.ras_update.bits.is_call := true.B
    io.ras_update.bits.is_ret := false.B
    io.ras_update.bits.return_addr := io.aligned_pc + (jal_idx << 2.U) + 4.U
