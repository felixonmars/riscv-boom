--- conflicted
+++ resolved
@@ -122,63 +122,6 @@
       isVector = false))
 
    // floating point registers
-<<<<<<< HEAD
-   val fmaptable = Module(new RenameMapTable(
-      pl_width,
-      RT_FLT.litValue,
-      64,
-      numFpPhysRegs))
-   val ffreelist = Module(new RenameFreeList(
-      pl_width,
-      RT_FLT.litValue,
-      numFpPhysRegs,
-      32 + 32))
-   val fbusytable = Module(new BusyTable(
-      pl_width,
-      RT_FLT.litValue,
-      num_pregs = numFpPhysRegs,
-      num_read_ports = pl_width*3,
-      num_wb_ports = num_fp_wb_ports,
-      isVector = false))
-
-   val vmaptable = Module(new RenameMapTable(
-      pl_width,
-      RT_VEC.litValue,
-      32,
-      numVecPhysRegs)) // Todo change to num vec phys regs
-   val vfreelist = Module(new RenameFreeList(
-      pl_width,
-      RT_VEC.litValue,
-      numVecPhysRegs,
-      32))
-   val vbusytable = Module(new BusyTable(
-      pl_width,
-      RT_VEC.litValue,
-      num_pregs = numVecPhysRegs,
-      num_read_ports = pl_width*3,
-      num_wb_ports = num_vec_wb_ports,
-      isVector = true)) // TODO: Figure out what this is
-
-   val vpmaptable = Module(new RenameMapTable(
-      pl_width,
-      RT_VPRED.litValue,
-      1,
-      numVecPhysPRegs))
-   val vpfreelist = Module(new RenameFreeList(
-      pl_width,
-      RT_VPRED.litValue,
-      numVecPhysPRegs,
-      1))
-   val vpbusytable= Module(new BusyTable(
-      pl_width,
-      RT_VPRED.litValue,
-      num_pregs = numVecPhysPRegs,
-      num_read_ports = pl_width,
-      num_wb_ports = num_vec_wb_ports,
-      isVector = true))
-
-   val vsfreelist = Module(new ScalarOpFreeList(pl_width))
-=======
    var fmaptable: RenameMapTable = null
    var ffreelist: RenameFreeList = null
    var fbusytable: BusyTable = null
@@ -187,21 +130,71 @@
       fmaptable = Module(new RenameMapTable(
          pl_width,
          RT_FLT.litValue,
-         32,
+         64,
          numFpPhysRegs))
       ffreelist = Module(new RenameFreeList(
          pl_width,
          RT_FLT.litValue,
-         numFpPhysRegs))
+         numFpPhysRegs,
+         32 + 32))
       fbusytable = Module(new BusyTable(
          pl_width,
          RT_FLT.litValue,
          num_pregs = numFpPhysRegs,
          num_read_ports = pl_width*3,
-         num_wb_ports = num_fp_wb_ports))
-   }
->>>>>>> ae64af01
-
+         num_wb_ports = num_fp_wb_ports,
+         isVector = false))
+   }
+
+   var vmaptable: RenameMapTable = null
+   var vfreelist: RenameFreeList = null
+   var vbusytable: BusyTable = null
+
+   var vpmaptable: RenameMapTable = null
+   var vpfreelist: RenameFreeList = null
+   var vpbusytable: BusyTable = null
+
+   var vsfreelist: ScalarOpFreeList = null
+
+   if (usingVec) {
+      vmaptable = Module(new RenameMapTable(
+         pl_width,
+         RT_VEC.litValue,
+         32,
+         numVecPhysRegs)) // Todo change to num vec phys regs
+      vfreelist = Module(new RenameFreeList(
+         pl_width,
+         RT_VEC.litValue,
+         numVecPhysRegs,
+         32))
+      vbusytable = Module(new BusyTable(
+         pl_width,
+         RT_VEC.litValue,
+         num_pregs = numVecPhysRegs,
+         num_read_ports = pl_width*3,
+         num_wb_ports = num_vec_wb_ports,
+         isVector = true)) // TODO: Figure out what this is
+
+      vpmaptable = Module(new RenameMapTable(
+         pl_width,
+         RT_VPRED.litValue,
+         1,
+         numVecPhysPRegs))
+      vpfreelist = Module(new RenameFreeList(
+         pl_width,
+         RT_VPRED.litValue,
+         numVecPhysPRegs,
+         1))
+      vpbusytable= Module(new BusyTable(
+         pl_width,
+         RT_VPRED.litValue,
+         num_pregs = numVecPhysPRegs,
+         num_read_ports = pl_width,
+         num_wb_ports = num_vec_wb_ports,
+         isVector = true))
+
+      vsfreelist = Module(new ScalarOpFreeList(pl_width))
+   }
    //-------------------------------------------------------------
    // Pipeline State & Wires
 
@@ -223,12 +216,7 @@
    //-------------------------------------------------------------
    // Free List
 
-<<<<<<< HEAD
    val freelists = Seq(ifreelist) ++ (if (usingFPU) Seq(ffreelist) else Seq()) ++ (if (usingVec) Seq(vfreelist, vpfreelist) else Seq())
-=======
-   var freelists = Seq(ifreelist)
-   if (usingFPU) freelists ++= Seq(ffreelist)
->>>>>>> ae64af01
    for (list <- freelists)
    {
       list.io.brinfo := io.brinfo
@@ -246,10 +234,9 @@
    for ((uop, w) <- ren1_uops.zipWithIndex)
    {
       val i_preg = ifreelist.io.req_pregs(w)
-<<<<<<< HEAD
-      val f_preg = ffreelist.io.req_pregs(w)
-      val v_preg = vfreelist.io.req_pregs(w)
-      val vp_preg= vpfreelist.io.req_pregs(w)
+      val f_preg = if (usingFPU) ffreelist.io.req_pregs(w) else 0.U
+      val v_preg = if (usingVec) vfreelist.io.req_pregs(w) else 0.U
+      val vp_preg= if (usingVec) vpfreelist.io.req_pregs(w) else 0.U
       uop.pdst := i_preg
       when (usingFPU.B && uop.dst_rtype === RT_FLT) { uop.pdst := f_preg }
       when (usingVec.B && uop.dst_rtype === RT_VEC) { uop.pdst := v_preg }
@@ -274,22 +261,13 @@
       for (w <- 0 until pl_width) {
          ren1_uops(w).vscopb_idx := vsfreelist.io.req_scopb_idx(w)
       }
-=======
-      val f_preg = if (usingFPU) ffreelist.io.req_pregs(w) else 0.U
-      uop.pdst := Mux(uop.dst_rtype === RT_FLT, f_preg, i_preg)
->>>>>>> ae64af01
    }
 
 
    //-------------------------------------------------------------
    // Rename Table
 
-<<<<<<< HEAD
    val maptables = Seq(imaptable) ++ (if (usingFPU) Seq(fmaptable) else Seq()) ++ (if (usingVec) Seq(vmaptable, vpmaptable) else Seq())
-=======
-   var maptables = Seq(imaptable)
-   if (usingFPU) maptables ++= Seq(fmaptable)
->>>>>>> ae64af01
    for (table <- maptables)
    {
       table.io.brinfo := io.brinfo
@@ -303,12 +281,6 @@
       table.io.flush_pipeline := io.flush_pipeline
       table.io.debug_inst_can_proceed := io.inst_can_proceed
    }
-<<<<<<< HEAD
-=======
-   imaptable.io.debug_freelist_can_allocate := ifreelist.io.can_allocate
-   if (usingFPU)
-      fmaptable.io.debug_freelist_can_allocate := ffreelist.io.can_allocate
->>>>>>> ae64af01
 
 
    imaptable.io.debug_freelist_can_allocate := ifreelist.io.can_allocate
@@ -318,7 +290,6 @@
    for ((uop, w) <- ren1_uops.zipWithIndex)
    {
       val imap = imaptable.io.values(w)
-<<<<<<< HEAD
 
       uop.pop1          := imap.prs1
       uop.pop2          := imap.prs2
@@ -341,14 +312,6 @@
          when (uop.vp_type =/= VPRED_X)   { uop.vp_pop     := vpmap.prs1 }
          when (uop.writes_vp)             { uop.stale_vp_pdst := vpmap.stale_pdst }
       }
-=======
-      val fmap = if (usingFPU) fmaptable.io.values(w) else Wire(new MapTableOutput(1))
-
-      uop.pop1       := Mux(uop.lrs1_rtype === RT_FLT, fmap.prs1, imap.prs1)
-      uop.pop2       := Mux(uop.lrs2_rtype === RT_FLT, fmap.prs2, imap.prs2)
-      uop.pop3       := fmap.prs3 // only FP has 3rd operand
-      uop.stale_pdst := Mux(uop.dst_rtype === RT_FLT,  fmap.stale_pdst, imap.stale_pdst)
->>>>>>> ae64af01
    }
 
    //-------------------------------------------------------------
@@ -363,23 +326,20 @@
 
 
 
-<<<<<<< HEAD
+
+   val fmap_vals  = if (usingFPU) fmaptable.io.values else Wire(new MapTableOutput(1))
+   val vmap_vals  = if (usingVec) vmaptable.io.values else Wire(new MapTableOutput(1))
+   val vpmap_vals = if (usingVec) vpmaptable.io.values else Wire(new MapTableOutput(1))
+
+
    val ren2_imapvalues  = if (renameLatency == 2) RegEnable(imaptable.io.values, ren2_will_proceed)
                           else imaptable.io.values
-   val ren2_fmapvalues  = if (renameLatency == 2) RegEnable(fmaptable.io.values, ren2_will_proceed)
-                          else fmaptable.io.values
-   val ren2_vmapvalues  = if (renameLatency == 2) RegEnable(vmaptable.io.values, ren2_will_proceed)
-                          else vmaptable.io.values
-   val ren2_vpmapvalues = if (renameLatency == 2) RegEnable(vpmaptable.io.values, ren2_will_proceed)
-                          else vpmaptable.io.values
-=======
-   val ren2_imapvalues = if (renameLatency == 2) RegEnable(imaptable.io.values, ren2_will_proceed)
-                         else imaptable.io.values
-   val ren2_fmapvalues = if (renameLatency == 2 && usingFPU) RegEnable(fmaptable.io.values, ren2_will_proceed)
-                         else if (usingFPU) fmaptable.io.values
-                         else new MapTableOutput(1)
-
->>>>>>> ae64af01
+   val ren2_fmapvalues  = if (renameLatency == 2) RegEnable(fmap_vals, ren2_will_proceed)
+                          else fmap_vals
+   val ren2_vmapvalues  = if (renameLatency == 2) RegEnable(vmap_vals, ren2_will_proceed)
+                          else vmap_vals
+   val ren2_vpmapvalues = if (renameLatency == 2) RegEnable(vpmap_vals, ren2_will_proceed)
+                          else vpmap_vals
    for (w <- 0 until pl_width)
    {
       if (renameLatency == 1)
@@ -449,7 +409,6 @@
          "[rename] fp wakeup is not waking up a FP register.")
    }
 
-<<<<<<< HEAD
    if (usingVec) {
       vbusytable.io.ren_will_fire := ren2_will_fire
       vbusytable.io.ren_uops      := ren2_uops
@@ -472,9 +431,9 @@
    for ((uop, w) <- ren2_uops.zipWithIndex)
    {
       val ibusy  = ibusytable.io.values(w)
-      val fbusy  = fbusytable.io.values(w)
-      val vbusy  = vbusytable.io.values(w)
-      val vpbusy = vpbusytable.io.values(w)
+      val fbusy  = if (usingFPU) fbusytable.io.values(w) else new BusyTableOutput
+      val vbusy  = if (usingVec) vbusytable.io.values(w) else new BusyTableOutput
+      val vpbusy = if (usingVec) vpbusytable.io.values(w) else new BusyTableOutput
 
       uop.prs1_busy := ibusy.prs1_busy
       uop.prs2_busy := ibusy.prs2_busy
@@ -491,27 +450,6 @@
          when (uop.lrs3_rtype === RT_VEC) { uop.prs3_busy := vbusy.prs3_busy ; uop.prs3_eidx := vbusy.prs3_eidx }
          when (uop.vp_type =/= VPRED_X)   { uop.pvp_busy  := vpbusy.prs1_busy; uop.pvp_eidx  := vpbusy.prs1_eidx }
       }
-=======
-   if (usingFPU) {
-      fbusytable.io.ren_will_fire := ren2_will_fire
-      // expects pdst to be set up.
-      fbusytable.io.ren_uops := ren2_uops
-      fbusytable.io.map_table := ren2_fmapvalues
-      fbusytable.io.wb_valids := io.fp_wakeups.map(_.valid)
-      fbusytable.io.wb_pdsts := io.fp_wakeups.map(_.bits.uop.pdst)
-
-      assert (!(io.fp_wakeups.map(x => x.valid && x.bits.uop.dst_rtype =/= RT_FLT).reduce(_|_)),
-         "[rename] fp wakeup is not waking up a FP register.")
-   }
-   for ((uop, w) <- ren2_uops.zipWithIndex)
-   {
-      val ibusy = ibusytable.io.values(w)
-      val fbusy = if (usingFPU) fbusytable.io.values(w) else Wire(new BusyTableOutput)
-
-      uop.prs1_busy := Mux(uop.lrs1_rtype === RT_FLT, fbusy.prs1_busy, ibusy.prs1_busy)
-      uop.prs2_busy := Mux(uop.lrs2_rtype === RT_FLT, fbusy.prs2_busy, ibusy.prs2_busy)
-      uop.prs3_busy := fbusy.prs3_busy
->>>>>>> ae64af01
 
       val valid = ren2_valids(w)
       assert (!(valid && ibusy.prs1_busy && uop.lrs1_rtype === RT_FIX && uop.lrs1 === UInt(0)), "[rename] x0 is busy??")
@@ -534,22 +472,16 @@
    for (w <- 0 until pl_width)
    {
       val ifl_can_proceed = ifreelist.io.can_allocate(w) && ren1_uops(w).dst_rtype === RT_FIX
-      val ffl_can_proceed = if (usingFPU) (ffreelist.io.can_allocate(w) && ren1_uops(w).dst_rtype === RT_FLT) else false.B
+
       // Push back against Decode stage if Rename1 can't proceed (and Rename2/Dispatch can't receive).
       io.inst_can_proceed(w) :=
          ren2_will_proceed &&
-<<<<<<< HEAD
          ((ren1_uops(w).dst_rtype =/= RT_FIX && ren1_uops(w).dst_rtype =/= RT_FLT && ren1_uops(w).dst_rtype =/= RT_VEC) ||
          (ifreelist.io.can_allocate(w) && ren1_uops(w).dst_rtype === RT_FIX) ||
-         (ffreelist.io.can_allocate(w) && ren1_uops(w).dst_rtype === RT_FLT) ||
-         (if (usingVec) (vfreelist.io.can_allocate(w) && ren1_uops(w).dst_rtype === RT_VEC) else true.B)) &&
+         (if (usingFPU) (ffreelist.io.can_allocate(w) && ren1_uops(w).dst_rtype === RT_FLT) else false.B) ||
+         (if (usingVec) (vfreelist.io.can_allocate(w) && ren1_uops(w).dst_rtype === RT_VEC) else false.B)) &&
          (if (usingVec) (vsfreelist.io.can_allocate(w) || !ren1_uops(w).use_vscopb) else true.B) &&
          (if (usingVec) (vpfreelist.io.can_allocate(w) || !ren1_uops(w).writes_vp) else true.B)
-=======
-         ((ren1_uops(w).dst_rtype =/= RT_FIX && ren1_uops(w).dst_rtype =/= RT_FLT) ||
-         ifl_can_proceed ||
-         ffl_can_proceed)
->>>>>>> ae64af01
    }
 
 
@@ -559,11 +491,14 @@
    io.debug.ifreelist  := ifreelist.io.debug.freelist
    io.debug.iisprlist  := ifreelist.io.debug.isprlist
    io.debug.ibusytable := ibusytable.io.debug.busytable
-<<<<<<< HEAD
    if (usingFPU) {
       io.debug.ffreelist  := ffreelist.io.debug.freelist
       io.debug.fisprlist  := ffreelist.io.debug.isprlist
       io.debug.fbusytable := fbusytable.io.debug.busytable
+   } else {
+      io.debug.ffreelist  := DontCare
+      io.debug.fisprlist  := DontCare
+      io.debug.fbusytable := DontCare
    }
    if (usingVec) {
       io.debug.vfreelist  := vfreelist.io.debug.freelist
@@ -574,13 +509,6 @@
       io.debug.visprlist  := DontCare
       io.debug.vbusytable := DontCare
    }
-=======
-
-   io.debug.ffreelist  := (if (usingFPU) ffreelist.io.debug.freelist else 0.U)
-   io.debug.fisprlist  := (if (usingFPU) ffreelist.io.debug.isprlist else 0.U)
-   io.debug.fbusytable := (if (usingFPU) fbusytable.io.debug.busytable else 0.U)
-
->>>>>>> ae64af01
 
    override val compileOptions = chisel3.core.ExplicitCompileOptions.NotStrict.copy(explicitInvalidate = true)
 }