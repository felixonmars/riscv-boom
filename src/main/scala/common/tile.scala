//******************************************************************************
// Copyright (c) 2017 - 2018, The Regents of the University of California (Regents).
// All Rights Reserved. See LICENSE and LICENSE.SiFive for license details.
//------------------------------------------------------------------------------
// Author: Christopher Celio
//------------------------------------------------------------------------------

package boom.common

import chisel3._

import freechips.rocketchip.config._
import freechips.rocketchip.subsystem._
import freechips.rocketchip.devices.tilelink._
import freechips.rocketchip.diplomacy._
import freechips.rocketchip.diplomaticobjectmodel.logicaltree.{LogicalModuleTree, RocketLogicalTreeNode}
import freechips.rocketchip.rocket._
import freechips.rocketchip.subsystem.RocketCrossingParams
import freechips.rocketchip.tilelink._
import freechips.rocketchip.interrupts._
import freechips.rocketchip.util._
import freechips.rocketchip.tile._

import boom.exu._
import boom.ifu._
import boom.lsu._

/**
 * BOOM tile parameter class used in configurations
 *
 * @param core BOOM core params
 * @param icache i$ params
 * @param dcache d$ params
 * @param btb btb params
 * @param dataScratchpadBytes ...
 * @param trace ...
 * @param hcfOnUncorrectable ...
 * @param name name of tile
 * @param hartId hardware thread id
 * @param blockerCtrlAddr ...
 * @param boundaryBuffers ...
 */
case class BoomTileParams(
<<<<<<< HEAD
  core: BoomCoreParams = BoomCoreParams(),
  icache: Option[ICacheParams] = Some(ICacheParams()),
  dcache: Option[DCacheParams] = Some(DCacheParams()),
  btb: Option[BTBParams] = Some(BTBParams()),
  dataScratchpadBytes: Int = 0,
  trace: Boolean = false,
  name: Option[String] = Some("tile"),
  hartId: Int = 0,
  beuAddr: Option[BigInt] = None,
  blockerCtrlAddr: Option[BigInt] = None,
  boundaryBuffers: Boolean = false // if synthesized with hierarchical PnR, cut feed-throughs?
  ) extends TileParams
=======
    core: BoomCoreParams = BoomCoreParams(),
    icache: Option[ICacheParams] = Some(ICacheParams()),
    dcache: Option[DCacheParams] = Some(DCacheParams()),
    btb: Option[BTBParams] = Some(BTBParams()),
    dataScratchpadBytes: Int = 0,
    trace: Boolean = false,
    name: Option[String] = Some("boom_tile"),
    hartId: Int = 0,
    beuAddr: Option[BigInt] = None,
    blockerCtrlAddr: Option[BigInt] = None,
    boundaryBuffers: Boolean = false // if synthesized with hierarchical PnR, cut feed-throughs?
    ) extends TileParams
>>>>>>> e7cb77f6
{
  require(icache.isDefined)
  require(dcache.isDefined)
}

/**
 * BOOM tile
 *
 * @param boomParams BOOM tile params
 * @param crossing ...
 */
class BoomTile(
  val boomParams: BoomTileParams,
  crossing: ClockCrossingType,
  lookup: LookupByHartIdImpl,
  q: Parameters)
  extends BaseTile(boomParams, crossing, lookup, q)
  with SinksExternalInterrupts
  with SourcesExternalNotifications
  with HasBoomLazyRoCC  // implies CanHaveSharedFPU with CanHavePTW with HasHellaCache
  with CanHaveBoomPTW
  with HasBoomHellaCache
  with HasBoomICacheFrontend
{

  // Private constructor ensures altered LazyModule.p is used implicitly
  def this(params: BoomTileParams, crossing: RocketCrossingParams, lookup: LookupByHartIdImpl)
    (implicit p: Parameters) = this(params, crossing.crossingType, lookup, p)


  val intOutwardNode = IntIdentityNode()
  val slaveNode = TLIdentityNode()
  val masterNode = visibilityNode

  val dtim_adapter = tileParams.dcache.flatMap { d => d.scratch.map(s =>
    LazyModule(new ScratchpadSlavePort(AddressSet.misaligned(s, d.dataScratchpadBytes-1),
                                       xBytes,
                                       tileParams.core.useAtomics && !tileParams.core.useAtomicsOnlyForIO)))
  }
  dtim_adapter.foreach(lm => connectTLSlave(lm.node, xBytes))

  val bus_error_unit = boomParams.beuAddr map { a =>
    val beu = LazyModule(new BusErrorUnit(new L1BusErrors, BusErrorUnitParams(a)))
    intOutwardNode := beu.intNode
    connectTLSlave(beu.node, xBytes)
    beu
  }

  val tile_master_blocker =
    tileParams.blockerCtrlAddr
      .map(BasicBusBlockerParams(_, xBytes, masterPortBeatBytes, deadlock = true))
      .map(bp => LazyModule(new BasicBusBlocker(bp)))

  tile_master_blocker.foreach(lm => connectTLSlave(lm.controlNode, xBytes))

  // TODO: this doesn't block other masters, e.g. RoCCs
  tlOtherMastersNode := tile_master_blocker.map { _.node := tlMasterXbar.node } getOrElse { tlMasterXbar.node }
  masterNode :=* tlOtherMastersNode
  DisableMonitors { implicit p => tlSlaveXbar.node :*= slaveNode }

  nDCachePorts += 1 /*core */ + (dtim_adapter.isDefined).toInt

  val dtimProperty = dtim_adapter.map(d => Map(
    "sifive,dtim" -> d.device.asProperty)).getOrElse(Nil)

  val itimProperty = tileParams.icache.flatMap(_.itimAddr.map(i => Map(
    "sifive,itim" -> frontend.icache.device.asProperty))).getOrElse(Nil)

  val cpuDevice: SimpleDevice = new SimpleDevice("cpu", Seq("ucb-bar,boom0", "riscv")) {
    override def parent = Some(ResourceAnchors.cpus)
    override def describe(resources: ResourceBindings): Description = {
      val Description(name, mapping) = super.describe(resources)
      Description(name, mapping ++
                        cpuProperties ++
                        nextLevelCacheProperty ++
                        tileProperties ++
                        dtimProperty ++
                        itimProperty)
    }
  }

  ResourceBinding {
    Resource(cpuDevice, "reg").bind(ResourceAddress(hartId))
  }

  override lazy val module = new BoomTileModuleImp(this)

  override def makeMasterBoundaryBuffers(implicit p: Parameters) = {
    if (!boomParams.boundaryBuffers) super.makeMasterBoundaryBuffers
    else TLBuffer(BufferParams.none, BufferParams.flow, BufferParams.none, BufferParams.flow, BufferParams(1))
  }

  override def makeSlaveBoundaryBuffers(implicit p: Parameters) = {
    if (!boomParams.boundaryBuffers) super.makeSlaveBoundaryBuffers
    else TLBuffer(BufferParams.flow, BufferParams.none, BufferParams.none, BufferParams.none, BufferParams.none)
  }

  val fakeRocketParams = RocketTileParams(
    dcache = boomParams.dcache,
    hartId = boomParams.hartId,
    name   = boomParams.name,
    btb    = boomParams.btb,
    core = RocketCoreParams(
      bootFreqHz          = boomParams.core.bootFreqHz,
      useVM               = boomParams.core.useVM,
      useUser             = boomParams.core.useUser,
      useDebug            = boomParams.core.useDebug,
      useAtomics          = boomParams.core.useAtomics,
      useAtomicsOnlyForIO = boomParams.core.useAtomicsOnlyForIO,
      useCompressed       = boomParams.core.useCompressed,
      useSCIE             = boomParams.core.useSCIE,
      mulDiv              = boomParams.core.mulDiv,
      fpu                 = boomParams.core.fpu,
      nLocalInterrupts    = boomParams.core.nLocalInterrupts,
      nPMPs               = boomParams.core.nPMPs,
      nBreakpoints        = boomParams.core.nBreakpoints,
      nPerfCounters       = boomParams.core.nPerfCounters,
      haveBasicCounters   = boomParams.core.haveBasicCounters,
      misaWritable        = boomParams.core.misaWritable,
      haveCFlush          = boomParams.core.haveCFlush,
      nL2TLBEntries       = boomParams.core.nL2TLBEntries,
      mtvecInit           = boomParams.core.mtvecInit,
      mtvecWritable       = boomParams.core.mtvecWritable
    )
  )
  val rocketLogicalTree: RocketLogicalTreeNode = new RocketLogicalTreeNode(cpuDevice, fakeRocketParams, dtim_adapter, p(XLen), iCacheLogicalTreeNode)

}

/**
 * BOOM tile implicit
 *
 * @param outer top level BOOM tile
 */
class BoomTileModuleImp(outer: BoomTile) extends BaseTileModuleImp(outer)
  with HasBoomLazyRoCCModule
  with CanHaveBoomPTWModule
  with HasBoomHellaCacheModule
  with HasBoomICacheFrontendModule
{
  Annotated.params(this, outer.boomParams)

  val core = Module(new BoomCore()(outer.p, outer.dcache.module.edge))

  // Observe the Tilelink Channel C traffic leaving the L1D (writeback/releases).
  val tl_c = outer.dCacheTap.out(0)._1.c
  core.io.release.valid := tl_c.fire()
  core.io.release.bits.address := tl_c.bits.address

  // Report unrecoverable error conditions; for now the only cause is cache ECC errors
  outer.reportHalt(List(outer.frontend.module.io.errors, outer.dcache.module.io.errors))

  // Report when the tile has ceased to retire instructions; for now the only cause is clock gating
  //outer.reportCease(outer.boomParams.core.clockGate.option(
  //  !outer.dcache.module.io.cpu.clock_enabled &&
  //  !outer.frontend.module.io.cpu.clock_enabled &&
  //  !ptw.io.dpath.clock_enabled &&
  //  core.io.cease)) // clock-gating is not supported

  outer.reportWFI(None) // TODO: actually report this?

  outer.decodeCoreInterrupts(core.io.interrupts) // Decode the interrupt vector

  outer.bus_error_unit.foreach { beu =>
    core.io.interrupts.buserror.get := beu.module.io.interrupt
    beu.module.io.errors.dcache := outer.dcache.module.io.errors
    beu.module.io.errors.icache := outer.frontend.module.io.errors
  }

  // Pass through various external constants and reports
  outer.traceSourceNode.bundle <> core.io.trace
  outer.bpwatchSourceNode.bundle <> DontCare // core.io.bpwatch
  core.io.hartid := constants.hartid
  outer.dcache.module.io.hartid := constants.hartid
  outer.frontend.module.io.hartid := constants.hartid
  outer.frontend.module.io.reset_vector := constants.reset_vector

  // Connect the core pipeline to other intra-tile modules
  outer.frontend.module.io.cpu <> core.io.ifu
  dcachePorts += core.io.dmem // TODO outer.dcachePorts += () => module.core.io.dmem ??
  //fpuOpt foreach { fpu => core.io.fpu <> fpu.io } RocketFpu - not needed in boom
  core.io.ptw <> ptw.io.dpath
  fcsr_rm := core.io.fcsr_rm
  core.io.rocc := DontCare
  core.io.reset_vector := DontCare


  if (outer.roccs.size > 0) {
    cmdRouter.get.io.in <> core.io.rocc.cmd
    outer.roccs.foreach(_.module.io.exception := core.io.rocc.exception)
    core.io.rocc.resp <> respArb.get.io.out
    core.io.rocc.busy <> (cmdRouter.get.io.busy || outer.roccs.map(_.module.io.busy).reduce(_||_))
    core.io.rocc.interrupt := outer.roccs.map(_.module.io.interrupt).reduce(_||_)
  }


  outer.dtim_adapter.foreach { lm => dcachePorts += lm.module.io.dmem }

  // TODO eliminate this redundancy
  val h = dcachePorts.size
  val c = core.dcacheArbPorts
  val o = outer.nDCachePorts
  require(h == c, s"port list size was $h, core expected $c")
  require(h == o, s"port list size was $h, outer counted $o")
  // TODO figure out how to move the below into their respective mix-ins
  dcacheArb.io.requestor <> dcachePorts
  ptwPorts += core.io.ptw_tlb
  ptw.io.requestor <> ptwPorts

  val frontendStr = outer.frontend.module.toString
  ElaborationArtefacts.add(
    """core.config""",
    frontendStr + core.toString + "\n"
  )
  print(outer.frontend.module.toString + core.toString + "\n")
}<|MERGE_RESOLUTION|>--- conflicted
+++ resolved
@@ -41,33 +41,18 @@
  * @param boundaryBuffers ...
  */
 case class BoomTileParams(
-<<<<<<< HEAD
   core: BoomCoreParams = BoomCoreParams(),
   icache: Option[ICacheParams] = Some(ICacheParams()),
   dcache: Option[DCacheParams] = Some(DCacheParams()),
   btb: Option[BTBParams] = Some(BTBParams()),
   dataScratchpadBytes: Int = 0,
   trace: Boolean = false,
-  name: Option[String] = Some("tile"),
+  name: Option[String] = Some("boom_tile"),
   hartId: Int = 0,
   beuAddr: Option[BigInt] = None,
   blockerCtrlAddr: Option[BigInt] = None,
   boundaryBuffers: Boolean = false // if synthesized with hierarchical PnR, cut feed-throughs?
   ) extends TileParams
-=======
-    core: BoomCoreParams = BoomCoreParams(),
-    icache: Option[ICacheParams] = Some(ICacheParams()),
-    dcache: Option[DCacheParams] = Some(DCacheParams()),
-    btb: Option[BTBParams] = Some(BTBParams()),
-    dataScratchpadBytes: Int = 0,
-    trace: Boolean = false,
-    name: Option[String] = Some("boom_tile"),
-    hartId: Int = 0,
-    beuAddr: Option[BigInt] = None,
-    blockerCtrlAddr: Option[BigInt] = None,
-    boundaryBuffers: Boolean = false // if synthesized with hierarchical PnR, cut feed-throughs?
-    ) extends TileParams
->>>>>>> e7cb77f6
 {
   require(icache.isDefined)
   require(dcache.isDefined)
